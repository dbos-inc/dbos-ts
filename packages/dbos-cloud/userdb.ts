--- conflicted
+++ resolved
@@ -1,18 +1,8 @@
 import axios from "axios";
 import { GlobalLogger } from "../../src/telemetry/logs";
 import { getCloudCredentials } from "./cloudutils";
-<<<<<<< HEAD
-import { readFileSync, sleep } from "../../src/utils";
-import { ConfigFile, loadConfigFile, dbosConfigFilePath } from "../../src/dbos-runtime/config";
-import { execSync } from "child_process";
-import { UserDatabaseName } from "../../src/user_database";
-import { Client, PoolConfig } from "pg";
-import { ExistenceCheck, migrateSystemDatabase } from "../../src/system_database";
-import { createUserDBSchema, userDBSchema } from "../../schemas/user_db_schema";
-=======
 import { sleep } from "../../src/utils";
 import * as _ from "../../src/dbos-runtime/config";
->>>>>>> 5ca98e80
 
 export interface UserDBInstance {
   readonly DBName: string;
@@ -95,8 +85,6 @@
   }
 }
 
-
-
 export async function getUserDBInfo(host: string, dbName: string): Promise<UserDBInstance> {
   const userCredentials = getCloudCredentials();
   const bearerToken = "Bearer " + userCredentials.token;
@@ -109,64 +97,4 @@
   });
 
   return res.data as UserDBInstance;
-<<<<<<< HEAD
-}
-
-// Create DBOS system DB and tables.
-// TODO: replace this with knex to manage schema.
-async function createDBOSTables(configFile: ConfigFile) {
-  const logger = new GlobalLogger();
-
-  const userPoolConfig: PoolConfig = {
-    host: configFile.database.hostname,
-    port: configFile.database.port,
-    user: configFile.database.username,
-    password: configFile.database.password,
-    connectionTimeoutMillis: configFile.database.connectionTimeoutMillis || 3000,
-    database: configFile.database.user_database,
-  };
-
-  if (configFile.database.ssl_ca) {
-    userPoolConfig.ssl = { ca: [readFileSync(configFile.database.ssl_ca)], rejectUnauthorized: true };
-  }
-
-  const systemPoolConfig = { ...userPoolConfig };
-  systemPoolConfig.database = `${userPoolConfig.database}_dbos_sys`;
-
-  const pgUserClient = new Client(userPoolConfig);
-  await pgUserClient.connect();
-
-  // Create DBOS table/schema in user DB.
-  const schemaExists = await pgUserClient.query<ExistenceCheck>(`SELECT EXISTS (SELECT FROM information_schema.schemata WHERE schema_name = 'dbos')`);
-  if (!schemaExists.rows[0].exists) {
-    await pgUserClient.query(createUserDBSchema);
-    await pgUserClient.query(userDBSchema);
-  }
-
-  // Create the DBOS system database.
-  const dbExists = await pgUserClient.query<ExistenceCheck>(`SELECT EXISTS (SELECT FROM pg_database WHERE datname = '${systemPoolConfig.database}')`);
-  if (!dbExists.rows[0].exists) {
-    await pgUserClient.query(`CREATE DATABASE ${systemPoolConfig.database}`);
-  }
-
-  // Load the DBOS system schema.
-  const pgSystemClient = new Client(systemPoolConfig);
-  await pgSystemClient.connect();
-
-  try {
-    await migrateSystemDatabase(systemPoolConfig)
-  } catch (e) {
-    const tableExists = await pgSystemClient.query<ExistenceCheck>(`SELECT EXISTS (SELECT FROM information_schema.tables WHERE table_schema = 'dbos' AND table_name = 'operation_outputs')`);
-    if (tableExists.rows[0].exists) {
-      // If the table has been created by someone else. Ignore the error.
-      logger.warn(`System tables creation failed, may conflict with concurrent tasks: ${(e as Error).message}`);
-    } else {
-      throw e;
-    }
-  } finally {
-    await pgSystemClient.end();
-    await pgUserClient.end();
-  }
-=======
->>>>>>> 5ca98e80
 }