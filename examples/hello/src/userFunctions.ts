import { TransactionContext, WorkflowContext, OperonTransaction, OperonWorkflow, GetApi, OperonCommunicator, CommunicatorContext } from 'operon'

const delay = (ms:number) => new Promise(resolve => setTimeout(resolve, ms))

export class Hello {

  @OperonCommunicator()
  static async helloExternal(ctxt: CommunicatorContext, encodedName: string) {
    try {
      const url = `https://httpbin.org/base64/${encodeURIComponent(encodedName)}`;
      const res = await fetch(url);
      return await res.text();
    } catch {
      ctxt.log("high", "httpbin/base64 failed, decoding locally");
      return atob(encodedName);
    }
  }
  
  @OperonTransaction()
  static async helloFunction(ctxt: TransactionContext, name: string) {
    const greeting = `Hello, ${name}!`
<<<<<<< HEAD
    const { rows } = await ctxt.pgClient.query<{ greeting_id: number }>("INSERT INTO OperonHello(greeting) VALUES ($1) RETURNING greeting_id", [greeting])
=======
    const { rows } = await txnCtxt.pgClient.query<{greeting_id: number}>("INSERT INTO OperonHello(greeting) VALUES ($1) RETURNING greeting_id", [greeting])
    txnCtxt.warn(`Inserted greeting ${rows[0].greeting_id}: ${greeting}`)
>>>>>>> 3fd88926
    return `Greeting ${rows[0].greeting_id}: ${greeting}`;
  }

  @OperonWorkflow()
  @GetApi('/greeting/:name')
<<<<<<< HEAD
  static async helloWorkflow(ctxt: WorkflowContext, name: string) {
    
    // Added a new 'proxy' method to WorkflowContext that returns a developer-friendly object that enables direct invocation
    // proxy object only includes methods decorated with @OperonTransaction + converts the direct call to an indirect call thru context.transaction
    // Plan to add @OperonCommunicator/external support before exiting draft
=======
  static async helloWorkflow(workflowCtxt: WorkflowContext, name: string) {
    workflowCtxt.log("Hello, workflow!");
    return await workflowCtxt.transaction(Hello.helloFunction, name);
  }

}

>>>>>>> 3fd88926

    // TS mapping types are used create a developer friendly type signature for proxy's return value. See the top of workflow.ts for more info

    const encodedName = btoa(name);
    const decodedName = await ctxt.external(Hello.helloExternal, encodedName);
    return await ctxt.proxy(Hello).helloFunction(decodedName);
  }
}
<|MERGE_RESOLUTION|>--- conflicted
+++ resolved
@@ -17,37 +17,24 @@
   }
   
   @OperonTransaction()
-  static async helloFunction(ctxt: TransactionContext, name: string) {
+  static async helloFunction(txnCtxt: TransactionContext, name: string) {
     const greeting = `Hello, ${name}!`
-<<<<<<< HEAD
-    const { rows } = await ctxt.pgClient.query<{ greeting_id: number }>("INSERT INTO OperonHello(greeting) VALUES ($1) RETURNING greeting_id", [greeting])
-=======
     const { rows } = await txnCtxt.pgClient.query<{greeting_id: number}>("INSERT INTO OperonHello(greeting) VALUES ($1) RETURNING greeting_id", [greeting])
     txnCtxt.warn(`Inserted greeting ${rows[0].greeting_id}: ${greeting}`)
->>>>>>> 3fd88926
     return `Greeting ${rows[0].greeting_id}: ${greeting}`;
   }
 
   @OperonWorkflow()
   @GetApi('/greeting/:name')
-<<<<<<< HEAD
-  static async helloWorkflow(ctxt: WorkflowContext, name: string) {
+  static async helloWorkflow(workflowCtxt: WorkflowContext, name: string) {
     
     // Added a new 'proxy' method to WorkflowContext that returns a developer-friendly object that enables direct invocation
     // proxy object only includes methods decorated with @OperonTransaction + converts the direct call to an indirect call thru context.transaction
     // Plan to add @OperonCommunicator/external support before exiting draft
-=======
-  static async helloWorkflow(workflowCtxt: WorkflowContext, name: string) {
-    workflowCtxt.log("Hello, workflow!");
-    return await workflowCtxt.transaction(Hello.helloFunction, name);
-  }
-
-}
-
->>>>>>> 3fd88926
 
     // TS mapping types are used create a developer friendly type signature for proxy's return value. See the top of workflow.ts for more info
 
+    workflowCtxt.log("Hello, workflow!");
     const encodedName = btoa(name);
     const decodedName = await ctxt.external(Hello.helloExternal, encodedName);
     return await ctxt.proxy(Hello).helloFunction(decodedName);
