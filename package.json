--- conflicted
+++ resolved
@@ -16,13 +16,8 @@
   "scripts": {
     "build": "tsc --project tsconfig.build.json && npm run --workspaces build",
     "build-fdb": "tsc --project tsconfig.build-fdb.json && npm run --workspaces build",
-<<<<<<< HEAD
-    "lint": "eslint --fix --ext .ts --report-unused-disable-directives --ignore-pattern foundationdb/ --ignore-pattern templates/ --ignore-pattern tests/prisma.test.ts .",
-    "lint-fdb": "eslint --fix --ext .ts --ignore-pattern templates/ .",
-=======
     "lint": "eslint --ignore-pattern src/foundationdb/ --ignore-pattern tests/foundationdb/ .",
     "lint-fdb": "eslint .",
->>>>>>> 9472e338
     "setversion": "npm run --workspaces setversion && grunt setversion",
     "test": "npm run build && npm run --workspaces test && npx prisma generate --schema tests/prisma/schema.prisma && jest --coverage --collectCoverageFrom='src/**/*' --collectCoverageFrom='!src/foundationdb/**/*' --detectOpenHandles --testPathIgnorePatterns=examples/* --testPathIgnorePatterns=packages/* --testPathIgnorePatterns=tests/foundationdb/*",
     "test-fdb": "npm run build-fdb && npm run --workspaces test && npx prisma generate --schema tests/prisma/schema.prisma && jest --runInBand --coverage"
