import { CommunicatorContext, Operon, OperonConfig, TransactionContext, WorkflowContext } from "src/";
import { v1 as uuidv1 } from 'uuid';
<<<<<<< HEAD
import { sleep } from "src/utils";
=======
import { sleep } from "./helpers";
>>>>>>> 02519e45
import { generateOperonTestConfig, teardownOperonTestDb } from "./helpers";
import { WorkflowStatus } from "src/workflow";

describe('concurrency-tests', () => {
  let operon: Operon;
  const testTableName = 'OperonConcurrencyTestKv';

  let config: OperonConfig;

  beforeAll(async () => {
    config = generateOperonTestConfig();
    await teardownOperonTestDb(config);
  });

  beforeEach(async () => {
    operon = new Operon(config);
    await operon.init();
    await operon.pool.query(`DROP TABLE IF EXISTS ${testTableName};`);
    await operon.pool.query(`CREATE TABLE IF NOT EXISTS ${testTableName} (id INTEGER PRIMARY KEY, value TEXT);`);
  });

  afterEach(async () => {
    await operon.destroy();
  });

  test('duplicate-transaction',async () => {
    // Disable flush workflow output background task for tests.
    // Workflow status should be updated in the same transaction for  temporary workflows.
    clearInterval(operon.flushBufferID);

    // Run two transactions concurrently with the same UUID.
    // Only one should succeed, and the other one must fail.
    // Since we put a guard before each transaction, only one should proceed.
    const remoteState = {
      cnt: 0
    };
    const testFunction = async (txnCtxt: TransactionContext, id: number, sleepMs: number=0) => {
      await sleep(sleepMs);
      remoteState.cnt += 1;
      return id;
    };
    operon.registerTransaction(testFunction, {});

    const workflowUUID = uuidv1();
    let results = await Promise.allSettled([
      operon.transaction(testFunction, {workflowUUID: workflowUUID}, 10, 100),
      operon.transaction(testFunction, {workflowUUID: workflowUUID}, 10, 100)
    ]);
    expect((results[0] as PromiseFulfilledResult<number>).value).toBe(10);
    expect((results[1] as PromiseFulfilledResult<number>).value).toBe(10);
    expect(remoteState.cnt).toBe(1);

    // Retrieve should work properly.
    let retrievedHandle = await operon.retrieveWorkflow(workflowUUID);
    await expect(retrievedHandle!.getStatus()).resolves.toBe(WorkflowStatus.SUCCESS);
    await expect(retrievedHandle!.getResult()).resolves.toBe(10);

    // If we mark the function as read-only, both should succeed.
    remoteState.cnt = 0;
    operon.registerTransaction(testFunction, {readOnly: true});
    const readUUID = uuidv1();
    results = await Promise.allSettled([
      operon.transaction(testFunction, {workflowUUID: readUUID}, 12, 10),
      operon.transaction(testFunction, {workflowUUID: readUUID}, 12, 10)
    ]);
    expect((results[0] as PromiseFulfilledResult<number>).value).toBe(12);
    expect((results[1] as PromiseFulfilledResult<number>).value).toBe(12);
    expect(remoteState.cnt).toBe(2);

    // Before flush, would be null.
    await expect(operon.retrieveWorkflow(readUUID)).resolves.toBeNull();

    // After flush, should work properly.
    await operon.flushWorkflowOutputBuffer();
    retrievedHandle = await operon.retrieveWorkflow(readUUID);
    await expect(retrievedHandle!.getStatus()).resolves.toBe(WorkflowStatus.SUCCESS);
    await expect(retrievedHandle!.getResult()).resolves.toBe(12);
  });

  test('duplicate-communicator',async () => {
    // Run two communicators concurrently with the same UUID.
    // Since we only record the output after the function, it may cause more than once executions.
    // However, only one should return successfully.
    const remoteState = {
      cnt: 0
    };

    const testFunction = async (ctxt: CommunicatorContext, counter: number, sleepMs: number=0) => {
      await sleep(sleepMs);
      remoteState.cnt += 1;
      return counter;
    };
    operon.registerCommunicator(testFunction, {retriesAllowed: false});

    const testWorkflow = async (workflowCtxt: WorkflowContext, counter: number, sleepMs: number=0) => {
      const funcResult = await workflowCtxt.external(testFunction, counter, sleepMs);
      return funcResult ?? "error";
    };
    operon.registerWorkflow(testWorkflow);

    const workflowUUID = uuidv1();
    const results = await Promise.allSettled([
      operon.workflow(testWorkflow, {workflowUUID: workflowUUID}, 11, 10).getResult(),
      operon.workflow(testWorkflow, {workflowUUID: workflowUUID}, 11, 10).getResult()
    ]);
    expect((results[0] as PromiseFulfilledResult<number>).value).toBe(11);
    expect((results[1] as PromiseFulfilledResult<number>).value).toBe(11);

    // But the communicator function still runs twice as we do not guarantee OAOO.
    expect(remoteState.cnt).toBe(2);
  });

  test('duplicate-notifications',async () => {
    // Run two send/recv concurrently with the same UUID, only one can succeed.
    // It's a bit hard to trigger conflicting send because the transaction runs quickly.

    // Disable flush workflow output background task for tests.
    // Workflow output buffer should be updated in the same transaction with send/recv for temporary workflows.
    clearInterval(operon.flushBufferID);
    
    const recvUUID = uuidv1();
<<<<<<< HEAD
    const sendUUID = uuidv1();
=======
    operon.registerTopic('testTopic', ['defaultRole']);
>>>>>>> 02519e45
    const recvResPromise = Promise.allSettled([
      operon.recv({workflowUUID: recvUUID}, 'testTopic', 'testmsg', 2),
      operon.recv({workflowUUID: recvUUID}, 'testTopic', 'testmsg', 2)
    ]);

    // Send would trigger both to receive, but only one can succeed.
    await sleep(10); // Both would be listening to the notification.
<<<<<<< HEAD
    await expect(operon.send({workflowUUID: sendUUID}, "testmsg", "hello")).resolves.toBe(true);
    const recvRes = await recvResPromise;
    expect((recvRes[0] as PromiseFulfilledResult<boolean>).value).toBe("hello");
    expect((recvRes[1] as PromiseFulfilledResult<boolean>).value).toBe("hello");

    // Make sure we retrieve results correctly.
    const sendHandle = await operon.retrieveWorkflow(sendUUID);
    await expect(sendHandle!.getStatus()).resolves.toBe(WorkflowStatus.SUCCESS);
    await expect(sendHandle!.getResult()).resolves.toBe(true);

    const recvHandle = await operon.retrieveWorkflow(recvUUID);
    await expect(recvHandle!.getStatus()).resolves.toBe(WorkflowStatus.SUCCESS);
    await expect(recvHandle!.getResult()).resolves.toBe("hello");
=======
    await expect(operon.send({}, 'testTopic', 'testmsg', 'hello')).resolves.toBe(true);
    const recvRes = await recvResPromise;
    const recvErr = recvRes.find(result => result.status === 'rejected');
    const recvGood = recvRes.find(result => result.status === 'fulfilled');
    expect((recvGood as PromiseFulfilledResult<boolean>).value).toBe('hello');
    const err = (recvErr as PromiseRejectedResult).reason as OperonError;
    expect(err.message).toBe('Conflicting UUIDs');
>>>>>>> 02519e45
  });

});<|MERGE_RESOLUTION|>--- conflicted
+++ resolved
@@ -1,10 +1,6 @@
 import { CommunicatorContext, Operon, OperonConfig, TransactionContext, WorkflowContext } from "src/";
 import { v1 as uuidv1 } from 'uuid';
-<<<<<<< HEAD
 import { sleep } from "src/utils";
-=======
-import { sleep } from "./helpers";
->>>>>>> 02519e45
 import { generateOperonTestConfig, teardownOperonTestDb } from "./helpers";
 import { WorkflowStatus } from "src/workflow";
 
@@ -126,11 +122,8 @@
     clearInterval(operon.flushBufferID);
     
     const recvUUID = uuidv1();
-<<<<<<< HEAD
     const sendUUID = uuidv1();
-=======
     operon.registerTopic('testTopic', ['defaultRole']);
->>>>>>> 02519e45
     const recvResPromise = Promise.allSettled([
       operon.recv({workflowUUID: recvUUID}, 'testTopic', 'testmsg', 2),
       operon.recv({workflowUUID: recvUUID}, 'testTopic', 'testmsg', 2)
@@ -138,8 +131,7 @@
 
     // Send would trigger both to receive, but only one can succeed.
     await sleep(10); // Both would be listening to the notification.
-<<<<<<< HEAD
-    await expect(operon.send({workflowUUID: sendUUID}, "testmsg", "hello")).resolves.toBe(true);
+    await expect(operon.send({workflowUUID: sendUUID}, "testTopic", "testmsg", "hello")).resolves.toBe(true);
     const recvRes = await recvResPromise;
     expect((recvRes[0] as PromiseFulfilledResult<boolean>).value).toBe("hello");
     expect((recvRes[1] as PromiseFulfilledResult<boolean>).value).toBe("hello");
@@ -152,15 +144,6 @@
     const recvHandle = await operon.retrieveWorkflow(recvUUID);
     await expect(recvHandle!.getStatus()).resolves.toBe(WorkflowStatus.SUCCESS);
     await expect(recvHandle!.getResult()).resolves.toBe("hello");
-=======
-    await expect(operon.send({}, 'testTopic', 'testmsg', 'hello')).resolves.toBe(true);
-    const recvRes = await recvResPromise;
-    const recvErr = recvRes.find(result => result.status === 'rejected');
-    const recvGood = recvRes.find(result => result.status === 'fulfilled');
-    expect((recvGood as PromiseFulfilledResult<boolean>).value).toBe('hello');
-    const err = (recvErr as PromiseRejectedResult).reason as OperonError;
-    expect(err.message).toBe('Conflicting UUIDs');
->>>>>>> 02519e45
   });
 
 });