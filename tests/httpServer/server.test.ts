--- conflicted
+++ resolved
@@ -220,11 +220,7 @@
     // eslint-disable-next-line @typescript-eslint/require-await
     @GetApi("/query")
     static async helloQuery(ctx: HandlerContext, name: string) {
-<<<<<<< HEAD
       ctx.getLogger().info(`query with name ${name}`);  // Test logging.
-=======
-      ctx.info(`query with name ${name}`); // Test logging.
->>>>>>> f082ed22
       return `hello ${name}`;
     }
 
