import { WorkflowContext, TransactionContext, CommunicatorContext, WorkflowHandle, OperonTransaction, OperonWorkflow, OperonCommunicator, OperonInitializer, InitContext } from "../src/";
import { generateOperonTestConfig, setupOperonTestDb, TestKvTable } from "./helpers";
import { v1 as uuidv1 } from "uuid";
import { StatusString } from "../src/workflow";
import { OperonConfig } from "../src/operon";
import { PoolClient } from "pg";
import { OperonTestingRuntime, OperonTestingRuntimeImpl, createInternalTestRuntime } from "../src/testing/testing_runtime";

type TestTransactionContext = TransactionContext<PoolClient>;
const testTableName = "operon_test_kv";

describe("operon-tests", () => {
  let username: string;
  let config: OperonConfig;
  let testRuntime: OperonTestingRuntime;

  beforeAll(async () => {
    config = generateOperonTestConfig();
    username = config.poolConfig.user || "postgres";
    await setupOperonTestDb(config);
  });

  beforeEach(async () => {
<<<<<<< HEAD
    // await testRuntime.queryUserDB(`DROP TABLE IF EXISTS ${testTableName};`);
    // await testRuntime.queryUserDB(`CREATE TABLE IF NOT EXISTS ${testTableName} (id SERIAL PRIMARY KEY, value TEXT);`);
    testRuntime = await createInternalTestRuntime([OperonTestClass], config);
=======
    testRuntime = await createInternalTestRuntime([OperonTestClass, ReadRecording, RetrieveWorkflowStatus], config);
    await testRuntime.queryUserDB(`DROP TABLE IF EXISTS ${testTableName};`);
    await testRuntime.queryUserDB(`CREATE TABLE IF NOT EXISTS ${testTableName} (id SERIAL PRIMARY KEY, value TEXT);`);
>>>>>>> e68b04df
    OperonTestClass.cnt = 0;
  });

  afterEach(async () => {
    await testRuntime.destroy();
  });

  test("simple-function", async () => {
    const workflowHandle: WorkflowHandle<string> = await testRuntime.invoke(OperonTestClass).testWorkflow(username);
    const workflowResult: string = await workflowHandle.getResult();
    expect(JSON.parse(workflowResult)).toEqual({ current_user: username });
  });

  test("return-void", async () => {
    const workflowUUID = uuidv1();
    await testRuntime.invoke(OperonTestClass, workflowUUID).testVoidFunction();
    await expect(testRuntime.invoke(OperonTestClass, workflowUUID).testVoidFunction()).resolves.toBeFalsy();
    await expect(testRuntime.invoke(OperonTestClass, workflowUUID).testVoidFunction()).resolves.toBeFalsy();
  });

  test("tight-loop", async () => {
    for (let i = 0; i < 100; i++) {
      await expect(testRuntime.invoke(OperonTestClass).testNameWorkflow(username).then((x) => x.getResult())).resolves.toBe(username);
    }
  });

  test("abort-function", async () => {
    for (let i = 0; i < 10; i++) {
      await expect(testRuntime.invoke(OperonTestClass).testFailWorkflow(username).then((x) => x.getResult())).resolves.toBe(i + 1);
    }

    // Should not appear in the database.
    await expect(testRuntime.invoke(OperonTestClass).testFailWorkflow("fail").then((x) => x.getResult())).rejects.toThrow("fail");
  });

  test("simple-communicator", async () => {
    const workflowUUID: string = uuidv1();
    await expect(testRuntime.invoke(OperonTestClass, workflowUUID).testCommunicator()).resolves.toBe(0);
    await expect(testRuntime.invoke(OperonTestClass).testCommunicator()).resolves.toBe(1);
  });

  test("simple-workflow-notifications", async () => {
    const workflowUUID = uuidv1();
    const handle = await testRuntime.invoke(OperonTestClass, workflowUUID).receiveWorkflow();
    await expect(testRuntime.invoke(OperonTestClass).sendWorkflow(handle.getWorkflowUUID()).then((x) => x.getResult())).resolves.toBeFalsy(); // return void.
    expect(await handle.getResult()).toBe(true);
  });

  test("simple-workflow-events", async () => {
    const handle: WorkflowHandle<number> = await testRuntime.invoke(OperonTestClass).setEventWorkflow();
    const workflowUUID = handle.getWorkflowUUID();
    await handle.getResult();
    await expect(testRuntime.getEvent(workflowUUID, "key1")).resolves.toBe("value1");
    await expect(testRuntime.getEvent(workflowUUID, "key2")).resolves.toBe("value2");
    await expect(testRuntime.getEvent(workflowUUID, "fail", 0)).resolves.toBe(null);
  });

  class ReadRecording {
    static cnt: number = 0;
    static wfCnt: number = 0;

    @OperonTransaction({ readOnly: true })
    static async testReadFunction(txnCtxt: TestTransactionContext, id: number) {
      const { rows } = await txnCtxt.client.query<TestKvTable>(`SELECT value FROM ${testTableName} WHERE id=$1`, [id]);
      ReadRecording.cnt++;
      if (rows.length === 0) {
        return null;
      }
      return rows[0].value;
    }
  
    @OperonTransaction()
    static async updateFunction(txnCtxt: TestTransactionContext, id: number, name: string) {
      const { rows } = await txnCtxt.client.query<TestKvTable>(`INSERT INTO ${testTableName} (id, value) VALUES ($1, $2) ON CONFLICT (id) DO UPDATE SET value=EXCLUDED.value RETURNING value;`, [
        id,
        name,
      ]);
      return rows[0].value;
    }
  
    @OperonWorkflow()
    static async testRecordingWorkflow(workflowCtxt: WorkflowContext, id: number, name: string) {
      await workflowCtxt.invoke(ReadRecording).testReadFunction(id);
      ReadRecording.wfCnt++;
      await workflowCtxt.invoke(ReadRecording).updateFunction(id, name);
      ReadRecording.wfCnt++;
      // Make sure the workflow actually runs.
      throw Error("dumb test error");
    }
  }

  test("readonly-recording", async () => {
    const workflowUUID = uuidv1();
    // Invoke the workflow, should get the error.
    await expect(testRuntime.invoke(ReadRecording, workflowUUID).testRecordingWorkflow(123, "test").then((x) => x.getResult())).rejects.toThrowError(new Error("dumb test error"));
    expect(ReadRecording.cnt).toBe(1);
    expect(ReadRecording.wfCnt).toBe(2);

    // Invoke it again, should return the recorded same error without running it.
    await expect(testRuntime.invoke(ReadRecording, workflowUUID).testRecordingWorkflow(123, "test").then((x) => x.getResult())).rejects.toThrowError(new Error("dumb test error"));
    expect(ReadRecording.cnt).toBe(1);
    expect(ReadRecording.wfCnt).toBe(2);
  });

  class RetrieveWorkflowStatus {
    // Test workflow status changes correctly.
    static resolve1: () => void;
    static promise1 = new Promise<void>((resolve) => {
      RetrieveWorkflowStatus.resolve1 = resolve;
    });

    static resolve2: () => void;
    static promise2 = new Promise<void>((resolve) => {
      RetrieveWorkflowStatus.resolve2 = resolve;
    });

    static resolve3: () => void;
    static promise3 = new Promise<void>((resolve) => {
      RetrieveWorkflowStatus.resolve3 = resolve;
    });

    @OperonTransaction()
    static async testWriteFunction(txnCtxt: TestTransactionContext, id: number, name: string) {
      const { rows } = await txnCtxt.client.query<TestKvTable>(`INSERT INTO ${testTableName} (id, value) VALUES ($1, $2) ON CONFLICT (id) DO UPDATE SET value=EXCLUDED.value RETURNING value;`, [
        id,
        name,
      ]);
      return rows[0].value;
    }

    @OperonWorkflow()
    static async testStatusWorkflow(workflowCtxt: WorkflowContext, id: number, name: string) {
      await RetrieveWorkflowStatus.promise1;
      const value = await workflowCtxt.invoke(RetrieveWorkflowStatus).testWriteFunction(id, name);
      RetrieveWorkflowStatus.resolve3(); // Signal the execution has done.
      await RetrieveWorkflowStatus.promise2;
      return value;
    }
  }

  test("retrieve-workflowstatus", async () => {
    const workflowUUID = uuidv1();

    const workflowHandle = await testRuntime.invoke(RetrieveWorkflowStatus, workflowUUID).testStatusWorkflow(123, "hello");

    expect(workflowHandle.getWorkflowUUID()).toBe(workflowUUID);
    await expect(workflowHandle.getStatus()).resolves.toMatchObject({
      status: StatusString.PENDING,
      workflowName: RetrieveWorkflowStatus.testStatusWorkflow.name,
    });

    RetrieveWorkflowStatus.resolve1();
    await RetrieveWorkflowStatus.promise3;

    // Retrieve handle, should get the pending status.
    await expect(testRuntime.retrieveWorkflow<string>(workflowUUID).getStatus()).resolves.toMatchObject({ status: StatusString.PENDING, workflowName: RetrieveWorkflowStatus.testStatusWorkflow.name });

    // Proceed to the end.
    RetrieveWorkflowStatus.resolve2();
    await expect(workflowHandle.getResult()).resolves.toBe("hello");

    // Flush workflow output buffer so the retrieved handle can proceed and the status would transition to SUCCESS.
    const operon = (testRuntime as OperonTestingRuntimeImpl).getOperon();
    await operon.flushWorkflowStatusBuffer();
    const retrievedHandle = testRuntime.retrieveWorkflow<string>(workflowUUID);
    expect(retrievedHandle).not.toBeNull();
    expect(retrievedHandle.getWorkflowUUID()).toBe(workflowUUID);
    await expect(retrievedHandle.getResult()).resolves.toBe("hello");
    await expect(workflowHandle.getStatus()).resolves.toMatchObject({
      status: StatusString.SUCCESS,
    });
    await expect(retrievedHandle.getStatus()).resolves.toMatchObject({
      status: StatusString.SUCCESS,
    });
  });
});

class OperonTestClass {
<<<<<<< HEAD
  static cnt = 0;
  static wfCnt = 0;
  static resolve: () => void;
  static initialized = false;
  static promise = new Promise<void>((r) => {
    OperonTestClass.resolve = r;
  });
=======
  static cnt: number = 0;
>>>>>>> e68b04df

  // eslint-disable-next-line @typescript-eslint/require-await
  @OperonInitializer()
  static async init(_ctx: InitContext) { 
    OperonTestClass.initialized = true;
    expect(_ctx.getConfig("counter")).toBe(3);
    await _ctx.queryUserDB(`DROP TABLE IF EXISTS ${testTableName};`);
    await _ctx.queryUserDB(`CREATE TABLE IF NOT EXISTS ${testTableName} (id SERIAL PRIMARY KEY, value TEXT);`);
  }

  @OperonTransaction()
  static async testFunction(txnCtxt: TestTransactionContext, name: string) {
    expect(txnCtxt.getConfig<number>("counter")).toBe(3);
    const { rows } = await txnCtxt.client.query(`select current_user from current_user where current_user=$1;`, [name]);
    return JSON.stringify(rows[0]);
  }

  @OperonWorkflow()
  static async testWorkflow(ctxt: WorkflowContext, name: string) {
<<<<<<< HEAD
    expect(OperonTestClass.initialized).toBe(true);
=======
    expect(ctxt.getConfig<number>("counter")).toBe(3);
>>>>>>> e68b04df
    const funcResult = await ctxt.invoke(OperonTestClass).testFunction(name);
    return funcResult;
  }

  // eslint-disable-next-line @typescript-eslint/require-await
  @OperonTransaction()
  static async testVoidFunction(_txnCtxt: TestTransactionContext) {
    return;
  }

  // eslint-disable-next-line @typescript-eslint/require-await
  @OperonTransaction()
  static async testNameFunction(_txnCtxt: TestTransactionContext, name: string) {
    return name;
  }

  @OperonWorkflow()
  static async testNameWorkflow(ctxt: WorkflowContext, name: string) {
    return ctxt.invoke(OperonTestClass).testNameFunction(name);
  }

  @OperonTransaction()
  static async testFailFunction(txnCtxt: TestTransactionContext, name: string) {
    const { rows } = await txnCtxt.client.query<TestKvTable>(`INSERT INTO ${testTableName}(value) VALUES ($1) RETURNING id`, [name]);
    if (name === "fail") {
      throw new Error("fail");
    }
    return Number(rows[0].id);
  }

  @OperonTransaction({ readOnly: true })
  static async testKvFunctionRead(txnCtxt: TestTransactionContext, id: number) {
    const { rows } = await txnCtxt.client.query<TestKvTable>(`SELECT id FROM ${testTableName} WHERE id=$1`, [id]);
    if (rows.length > 0) {
      return Number(rows[0].id);
    } else {
      // Cannot find, return a negative number.
      return -1;
    }
  }

  @OperonWorkflow()
  static async testFailWorkflow(workflowCtxt: WorkflowContext, name: string) {
    expect(OperonTestClass.initialized).toBe(true);
    const funcResult: number = await workflowCtxt.invoke(OperonTestClass).testFailFunction(name);
    const checkResult: number = await workflowCtxt.invoke(OperonTestClass).testKvFunctionRead(funcResult);
    return checkResult;
  }

  // eslint-disable-next-line @typescript-eslint/require-await
  @OperonCommunicator()
  static async testCommunicator(ctxt: CommunicatorContext) {
    expect(ctxt.getConfig<number>("counter")).toBe(3);
    return OperonTestClass.cnt++;
  }

  @OperonWorkflow()
  static async receiveWorkflow(ctxt: WorkflowContext) {
    expect(OperonTestClass.initialized).toBe(true);
    const message1 = await ctxt.recv<string>();
    const message2 = await ctxt.recv<string>();
    const fail = await ctxt.recv("fail", 0);
    return message1 === "message1" && message2 === "message2" && fail === null;
  }

  @OperonWorkflow()
  static async sendWorkflow(ctxt: WorkflowContext, destinationUUID: string) {
    await ctxt.send(destinationUUID, "message1");
    await ctxt.send(destinationUUID, "message2");
  }


  @OperonWorkflow()
  static async setEventWorkflow(ctxt: WorkflowContext) {
    await ctxt.setEvent("key1", "value1");
    await ctxt.setEvent("key2", "value2");
    return 0;
  }
<<<<<<< HEAD

  @OperonWorkflow()
  static async getEventRetrieveWorkflow(ctxt: WorkflowContext, targetUUID: string): Promise<string> {
    let res = "";
    const getValue = await ctxt.getEvent<string>(targetUUID, "key1", 0);
    OperonTestClass.wfCnt++;
    if (getValue === null) {
      res = "valueNull";
    } else {
      res = getValue;
    }

    const handle = ctxt.retrieveWorkflow(targetUUID);
    const status = await handle.getStatus();
    OperonTestClass.wfCnt++;
    if (status === null) {
      res += "-statusNull";
    } else {
      res += "-" + status.status;
    }

    // Note: the targetUUID must match the child workflow UUID.
    const value = await ctxt.childWorkflow(OperonTestClass.setEventWorkflow).then(x => x.getResult());
    res += "-" + value;
    return res;
  }

  @OperonTransaction({ readOnly: true })
  static async testReadFunction(txnCtxt: TestTransactionContext, id: number) {
    const { rows } = await txnCtxt.client.query<TestKvTable>(`SELECT value FROM ${testTableName} WHERE id=$1`, [id]);
    OperonTestClass.cnt++;
    if (rows.length === 0) {
      return null;
    }
    return rows[0].value;
  }

  @OperonTransaction()
  static async testWriteFunction(txnCtxt: TestTransactionContext, id: number, name: string) {
    const { rows } = await txnCtxt.client.query<TestKvTable>(`INSERT INTO ${testTableName} (id, value) VALUES ($1, $2) ON CONFLICT (id) DO UPDATE SET value=EXCLUDED.value RETURNING value;`, [
      id,
      name,
    ]);
    return rows[0].value;
  }

  @OperonWorkflow()
  static async testRecordingWorkflow(workflowCtxt: WorkflowContext, id: number, name: string) {
    expect(OperonTestClass.initialized).toBe(true);
    await workflowCtxt.invoke(OperonTestClass).testReadFunction(id);
    OperonTestClass.wfCnt++;
    await workflowCtxt.invoke(OperonTestClass).testWriteFunction(id, name);
    OperonTestClass.wfCnt++;
    // Make sure the workflow actually runs.
    throw Error("dumb test error");
  }

  // Test workflow status changes correctly.
  static resolve1: () => void;
  static promise1 = new Promise<void>((resolve) => {
    OperonTestClass.resolve1 = resolve;
  });

  static resolve2: () => void;
  static promise2 = new Promise<void>((resolve) => {
    OperonTestClass.resolve2 = resolve;
  });

  static resolve3: () => void;
  static promise3 = new Promise<void>((resolve) => {
    OperonTestClass.resolve3 = resolve;
  });

  @OperonWorkflow()
  static async testStatusWorkflow(workflowCtxt: WorkflowContext, id: number, name: string) {
    expect(OperonTestClass.initialized).toBe(true);
    await OperonTestClass.promise1;
    const value = await workflowCtxt.invoke(OperonTestClass).testWriteFunction(id, name);
    OperonTestClass.resolve3(); // Signal the execution has done.
    await OperonTestClass.promise2;
    return value;
  }
=======
>>>>>>> e68b04df
}<|MERGE_RESOLUTION|>--- conflicted
+++ resolved
@@ -21,15 +21,9 @@
   });
 
   beforeEach(async () => {
-<<<<<<< HEAD
     // await testRuntime.queryUserDB(`DROP TABLE IF EXISTS ${testTableName};`);
     // await testRuntime.queryUserDB(`CREATE TABLE IF NOT EXISTS ${testTableName} (id SERIAL PRIMARY KEY, value TEXT);`);
     testRuntime = await createInternalTestRuntime([OperonTestClass], config);
-=======
-    testRuntime = await createInternalTestRuntime([OperonTestClass, ReadRecording, RetrieveWorkflowStatus], config);
-    await testRuntime.queryUserDB(`DROP TABLE IF EXISTS ${testTableName};`);
-    await testRuntime.queryUserDB(`CREATE TABLE IF NOT EXISTS ${testTableName} (id SERIAL PRIMARY KEY, value TEXT);`);
->>>>>>> e68b04df
     OperonTestClass.cnt = 0;
   });
 
@@ -208,17 +202,9 @@
 });
 
 class OperonTestClass {
-<<<<<<< HEAD
-  static cnt = 0;
-  static wfCnt = 0;
-  static resolve: () => void;
+
   static initialized = false;
-  static promise = new Promise<void>((r) => {
-    OperonTestClass.resolve = r;
-  });
-=======
   static cnt: number = 0;
->>>>>>> e68b04df
 
   // eslint-disable-next-line @typescript-eslint/require-await
   @OperonInitializer()
@@ -238,11 +224,8 @@
 
   @OperonWorkflow()
   static async testWorkflow(ctxt: WorkflowContext, name: string) {
-<<<<<<< HEAD
     expect(OperonTestClass.initialized).toBe(true);
-=======
     expect(ctxt.getConfig<number>("counter")).toBe(3);
->>>>>>> e68b04df
     const funcResult = await ctxt.invoke(OperonTestClass).testFunction(name);
     return funcResult;
   }
@@ -321,89 +304,5 @@
     await ctxt.setEvent("key2", "value2");
     return 0;
   }
-<<<<<<< HEAD
-
-  @OperonWorkflow()
-  static async getEventRetrieveWorkflow(ctxt: WorkflowContext, targetUUID: string): Promise<string> {
-    let res = "";
-    const getValue = await ctxt.getEvent<string>(targetUUID, "key1", 0);
-    OperonTestClass.wfCnt++;
-    if (getValue === null) {
-      res = "valueNull";
-    } else {
-      res = getValue;
-    }
-
-    const handle = ctxt.retrieveWorkflow(targetUUID);
-    const status = await handle.getStatus();
-    OperonTestClass.wfCnt++;
-    if (status === null) {
-      res += "-statusNull";
-    } else {
-      res += "-" + status.status;
-    }
-
-    // Note: the targetUUID must match the child workflow UUID.
-    const value = await ctxt.childWorkflow(OperonTestClass.setEventWorkflow).then(x => x.getResult());
-    res += "-" + value;
-    return res;
-  }
-
-  @OperonTransaction({ readOnly: true })
-  static async testReadFunction(txnCtxt: TestTransactionContext, id: number) {
-    const { rows } = await txnCtxt.client.query<TestKvTable>(`SELECT value FROM ${testTableName} WHERE id=$1`, [id]);
-    OperonTestClass.cnt++;
-    if (rows.length === 0) {
-      return null;
-    }
-    return rows[0].value;
-  }
-
-  @OperonTransaction()
-  static async testWriteFunction(txnCtxt: TestTransactionContext, id: number, name: string) {
-    const { rows } = await txnCtxt.client.query<TestKvTable>(`INSERT INTO ${testTableName} (id, value) VALUES ($1, $2) ON CONFLICT (id) DO UPDATE SET value=EXCLUDED.value RETURNING value;`, [
-      id,
-      name,
-    ]);
-    return rows[0].value;
-  }
-
-  @OperonWorkflow()
-  static async testRecordingWorkflow(workflowCtxt: WorkflowContext, id: number, name: string) {
-    expect(OperonTestClass.initialized).toBe(true);
-    await workflowCtxt.invoke(OperonTestClass).testReadFunction(id);
-    OperonTestClass.wfCnt++;
-    await workflowCtxt.invoke(OperonTestClass).testWriteFunction(id, name);
-    OperonTestClass.wfCnt++;
-    // Make sure the workflow actually runs.
-    throw Error("dumb test error");
-  }
-
-  // Test workflow status changes correctly.
-  static resolve1: () => void;
-  static promise1 = new Promise<void>((resolve) => {
-    OperonTestClass.resolve1 = resolve;
-  });
-
-  static resolve2: () => void;
-  static promise2 = new Promise<void>((resolve) => {
-    OperonTestClass.resolve2 = resolve;
-  });
-
-  static resolve3: () => void;
-  static promise3 = new Promise<void>((resolve) => {
-    OperonTestClass.resolve3 = resolve;
-  });
-
-  @OperonWorkflow()
-  static async testStatusWorkflow(workflowCtxt: WorkflowContext, id: number, name: string) {
-    expect(OperonTestClass.initialized).toBe(true);
-    await OperonTestClass.promise1;
-    const value = await workflowCtxt.invoke(OperonTestClass).testWriteFunction(id, name);
-    OperonTestClass.resolve3(); // Signal the execution has done.
-    await OperonTestClass.promise2;
-    return value;
-  }
-=======
->>>>>>> e68b04df
+
 }