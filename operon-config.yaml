database:
  hostname: 'localhost'
  port: 5432
  username: 'postgres'
  connectionTimeoutMillis: 3000
<<<<<<< HEAD
  database: 'postgres'
=======
  database: 'operon'
>>>>>>> ed6099a0
<|MERGE_RESOLUTION|>--- conflicted
+++ resolved
@@ -3,8 +3,4 @@
   port: 5432
   username: 'postgres'
   connectionTimeoutMillis: 3000
-<<<<<<< HEAD
-  database: 'postgres'
-=======
   database: 'operon'
->>>>>>> ed6099a0
