import { Span } from "@opentelemetry/sdk-trace-base";
import { WinstonLogger as Logger, Logger as OperonLogger } from "./telemetry/logs";
import { has, get } from "lodash";
import { IncomingHttpHeaders } from "http";
import { ParsedUrlQuery } from "querystring";
<<<<<<< HEAD
import { UserDatabase } from "./user_database";
import { Operon } from "./operon";
=======
import { OperonConfigKeyTypeError } from "./error";
>>>>>>> 357d80eb

// Operon request includes useful information from http.IncomingMessage and parsed body, URL parameters, and parsed query string.
export interface HTTPRequest {
  readonly headers?: IncomingHttpHeaders;  // A node's http.IncomingHttpHeaders object.
  readonly rawHeaders?: string[];          // Raw headers.
  readonly params?: unknown;               // Parsed path parameters from the URL.
  readonly body?: unknown;                 // parsed HTTP body as an object.
  readonly rawBody?: string;               // Unparsed raw HTTP body string.
  readonly query?: ParsedUrlQuery;         // Parsed query string.
  readonly querystring?: string;           // Unparsed raw query string.
  readonly url?: string;                   // Request URL.
  readonly ip?: string;                    // Request remote address.
}

export interface OperonContext {
  readonly request: HTTPRequest;
  readonly workflowUUID: string;
  readonly authenticatedUser: string;
  readonly authenticatedRoles: string[];
  readonly assumedRole: string;

  readonly logger: OperonLogger;
  readonly span: Span;

  getConfig<T>(key: string): T | undefined;
  getConfig<T>(key: string, defaultValue: T): T;
}

export class OperonContextImpl implements OperonContext {
  request: HTTPRequest = {};          // Raw incoming HTTP request.
  authenticatedUser: string = "";     // The user that has been authenticated
  authenticatedRoles: string[] = [];  // All roles the user has according to authentication
  assumedRole: string = "";           // Role in use - that user has and provided authorization to current function
  workflowUUID: string = "";          // Workflow UUID. Empty for HandlerContexts.
  readonly logger: OperonLogger;      // Wrapper around the global logger for this context.

  constructor(readonly operationName: string, readonly span: Span, logger: Logger, parentCtx?: OperonContextImpl) {
    this.logger = new OperonLogger(logger, this);
    if (parentCtx) {
      this.request = parentCtx.request;
      this.authenticatedUser = parentCtx.authenticatedUser;
      this.authenticatedRoles = parentCtx.authenticatedRoles;
      this.assumedRole = parentCtx.assumedRole;
      this.workflowUUID = parentCtx.workflowUUID;
    }
  }

  /*** Application configuration ***/
  // eslint-disable-next-line @typescript-eslint/no-explicit-any
  applicationConfig?: any;
  getConfig<T>(key: string): T | undefined;
  getConfig<T>(key: string, defaultValue: T): T;
  getConfig<T>(key: string, defaultValue?: T): T | undefined {
    // If there is no application config at all, or the key is missing, return the default value or undefined.
    if (!this.applicationConfig || !has(this.applicationConfig, key)) {
      if (defaultValue) {
        return defaultValue;
      }
      return undefined;
    }

    // If the key is found and the default value is provided, check whether the value is of the same type.
    // eslint-disable-next-line @typescript-eslint/no-unsafe-assignment
    const value = get(this.applicationConfig, key);
    if (defaultValue && typeof value !== typeof defaultValue) {
      throw new OperonConfigKeyTypeError(key, typeof defaultValue, typeof value);
    }

    return value as T;
  }
}

export interface InitContext extends OperonContext {
  readonly userDatabase: UserDatabase;
  
}

export class InitContextImpl extends OperonContextImpl implements InitContext {
  
  readonly userDatabase: UserDatabase = null as unknown as UserDatabase;

  constructor(readonly operon: Operon) {
    super("",operon.tracer.startSpan("init") , operon.logger) ;
    this.userDatabase = operon.userDatabase;
  }

}<|MERGE_RESOLUTION|>--- conflicted
+++ resolved
@@ -3,12 +3,9 @@
 import { has, get } from "lodash";
 import { IncomingHttpHeaders } from "http";
 import { ParsedUrlQuery } from "querystring";
-<<<<<<< HEAD
 import { UserDatabase } from "./user_database";
 import { Operon } from "./operon";
-=======
 import { OperonConfigKeyTypeError } from "./error";
->>>>>>> 357d80eb
 
 // Operon request includes useful information from http.IncomingMessage and parsed body, URL parameters, and parsed query string.
 export interface HTTPRequest {
