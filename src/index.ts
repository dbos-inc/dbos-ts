--- conflicted
+++ resolved
@@ -1,4 +1,3 @@
-<<<<<<< HEAD
 export {
   Operon,
   OperonConfig
@@ -28,13 +27,6 @@
   OperonWorkflowPermissionDeniedError
 } from './error';
 
-=======
-export { Operon, OperonConfig } from "./operon";
-export { TransactionContext } from "./transaction";
-export { WorkflowContext, WorkflowConfig, WorkflowParams, WorkflowHandle, StatusString } from "./workflow";
-export { CommunicatorContext } from "./communicator";
-export { OperonError, OperonInitializationError, OperonTopicPermissionDeniedError, OperonWorkflowPermissionDeniedError } from "./error";
->>>>>>> 4f3f7f8f
 export {
   OperonFieldType,
   OperonDataType,
@@ -50,7 +42,6 @@
   ArgName,
   TraceLevel,
   Traced,
-<<<<<<< HEAD
 
   APITypes,
   GetApi,
@@ -59,7 +50,5 @@
   OperonTransaction,
   OperonWorkflow,
 
-=======
->>>>>>> 4f3f7f8f
   forEachMethod,
 } from "./decorators";