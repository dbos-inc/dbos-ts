/* eslint-disable @typescript-eslint/no-explicit-any */
import { Pool, PoolConfig, PoolClient, DatabaseError } from "pg";
import { createUserDBSchema, userDBSchema } from "../schemas/user_db_schema";
import { IsolationLevel, TransactionConfig } from "./transaction";
import { ValuesOf } from "./utils";
import { DataSource } from "typeorm";

export interface UserDatabase {
  init(): Promise<void>;
  destroy(): Promise<void>;

  getName(): UserDatabaseName;

  transaction<T extends any[], R>(transaction: UserDatabaseTransaction<T, R>, config: TransactionConfig, ...args: T): Promise<R>;
  query<R>(sql: string, ...params: any[]): Promise<R[]>;
  queryWithClient<R>(client: UserDatabaseClient, sql: string, ...params: any[]): Promise<R[]>;
  getPostgresErrorCode(error: unknown): string | null;
}

type UserDatabaseTransaction<T extends any[], R> = (ctxt: UserDatabaseClient, ...args: T) => Promise<R>;

<<<<<<< HEAD
export type UserDatabaseClient = PoolClient | PrismaClient | DataSource;
=======
export type UserDatabaseClient = PoolClient | PrismaClient /*| TypeORMClient*/;
>>>>>>> 2523a4f5

export const UserDatabaseName = {
  PGNODE: "pg-node",
  PRISMA: "prisma",
<<<<<<< HEAD
  TYPEORM: "typeorm"
=======
  TYPEORM: "typeorm",
>>>>>>> 2523a4f5
} as const;
export type UserDatabaseName = ValuesOf<typeof UserDatabaseName>;

/**
 * node-postgres user data access interface
 */
export class PGNodeUserDatabase implements UserDatabase {
  readonly pool: Pool;

  constructor(readonly poolConfig: PoolConfig) {
    this.pool = new Pool(poolConfig);
  }

  async init(): Promise<void> {
    await this.pool.query(createUserDBSchema);
    await this.pool.query(userDBSchema);
  }

  async destroy(): Promise<void> {
    await this.pool.end();
  }

  getName() {
    return UserDatabaseName.PGNODE;
  }

  async transaction<T extends any[], R>(txn: UserDatabaseTransaction<T, R>, config: TransactionConfig, ...args: T): Promise<R> {
    const client: PoolClient = await this.pool.connect();
    try {
      const readOnly = config.readOnly ?? false;
      const isolationLevel = config.isolationLevel ?? IsolationLevel.Serializable;
      await client.query(`BEGIN ISOLATION LEVEL ${isolationLevel}`);
      if (readOnly) {
        await client.query(`SET TRANSACTION READ ONLY`);
      }
      const result: R = await txn(client, ...args);
      await client.query(`COMMIT`);
      return result;
    } catch (err) {
      await client.query(`ROLLBACK`);
      throw err;
    } finally {
      client.release();
    }
  }

  async query<R>(sql: string, ...params: any[]): Promise<R[]> {
    return this.pool.query(sql, params).then((value) => {
      return value.rows as R[];
    });
  }

  async queryWithClient<R>(client: UserDatabaseClient, sql: string, ...params: any[]): Promise<R[]> {
    const pgClient: PoolClient = client as PoolClient;
    return pgClient.query(sql, params).then((value) => {
      return value.rows as R[];
    });
  }

  getPostgresErrorCode(error: unknown): string | null {
    const dbErr: DatabaseError = error as DatabaseError;
    return dbErr.code ? dbErr.code : null;
  }
}

/**
 * Prisma user data access interface
 */
export interface PrismaClient {
  $queryRawUnsafe<R>(query: string, ...params: any[]): Promise<R[]>;
  $transaction<R>(fn: (prisma: any) => Promise<R>, options?: { maxWait?: number; timeout?: number; isolationLevel?: any }): Promise<R>;
  $disconnect(): Promise<void>;
}

interface PrismaError {
  code: string;
  meta: {
    code: string;
    message: string;
  };
}

const PrismaIsolationLevel = {
  ReadUncommitted: "ReadUncommitted",
  ReadCommitted: "ReadCommitted",
  RepeatableRead: "RepeatableRead",
  Serializable: "Serializable",
} as const;

export class PrismaUserDatabase implements UserDatabase {
  constructor(readonly prisma: PrismaClient) {}

  async init(): Promise<void> {
    await this.prisma.$queryRawUnsafe(createUserDBSchema);
    await this.prisma.$queryRawUnsafe(userDBSchema);
  }

  async destroy(): Promise<void> {
    await this.prisma.$disconnect();
  }

  getName() {
    return UserDatabaseName.PRISMA;
  }

  async transaction<T extends any[], R>(transaction: UserDatabaseTransaction<T, R>, config: TransactionConfig, ...args: T): Promise<R> {
    // eslint-disable-next-line @typescript-eslint/no-unsafe-assignment
    let isolationLevel: string;
    if (config.isolationLevel === IsolationLevel.ReadUncommitted) {
      isolationLevel = PrismaIsolationLevel.ReadUncommitted;
    } else if (config.isolationLevel === IsolationLevel.ReadCommitted) {
      isolationLevel = PrismaIsolationLevel.ReadCommitted;
    } else if (config.isolationLevel === IsolationLevel.RepeatableRead) {
      isolationLevel = PrismaIsolationLevel.RepeatableRead;
    } else {
      isolationLevel = PrismaIsolationLevel.Serializable;
    }
    const result = await this.prisma.$transaction<R>(
      async (tx) => {
        return await transaction(tx as PrismaClient, ...args);
      },
      { isolationLevel: isolationLevel }
    );
    return result;
  }

  async query<R>(sql: string, ...params: any[]): Promise<R[]> {
    // eslint-disable-next-line @typescript-eslint/no-unsafe-argument
    return this.prisma.$queryRawUnsafe<R>(sql, ...params);
  }

  async queryWithClient<R>(client: UserDatabaseClient, sql: string, ...params: any[]): Promise<R[]> {
    const prismaClient = client as PrismaClient;
    // eslint-disable-next-line @typescript-eslint/no-unsafe-argument
    return prismaClient.$queryRawUnsafe<R>(sql, ...params);
  }

  getPostgresErrorCode(error: unknown): string | null {
    const dbErr: PrismaError = error as PrismaError;
    return dbErr.meta ? dbErr.meta.code : null;
  }

}

/**
 * TypeOrm user data access interface
 */
export class TypeOrmDatabase implements UserDatabase {
  readonly dataSource: DataSource;

  constructor(readonly ds: DataSource) {
    this.dataSource = ds;
  }

  async init(): Promise<void> {

    await this.dataSource.initialize();

    if (this.dataSource.isInitialized) {
      console.log("DataSource is successfully initialized"); 
    }

    await this.dataSource.query(createUserDBSchema);
    await this.dataSource.query(userDBSchema);
  }

  async destroy(): Promise<void> {
    await this.dataSource.destroy;
  }

  getName() {
    return UserDatabaseName.TYPEORM;
  }

  async transaction<T extends any[], R>(txn: UserDatabaseTransaction<T, R>, config: TransactionConfig, ...args: T): Promise<R> {
    
    try {
      const readOnly = config.readOnly ?? false;
      const isolationLevel = config.isolationLevel ?? IsolationLevel.Serializable;
      await this.dataSource.query(`BEGIN ISOLATION LEVEL ${isolationLevel}`);
      if (readOnly) {
        await this.dataSource.query(`SET TRANSACTION READ ONLY`);
      }
      const result: R = await txn(this.dataSource, ...args);
      await this.dataSource.query(`COMMIT`);
      return result;
    } catch (err) {
      await this.dataSource.query(`ROLLBACK`);
      throw err;
    } finally {
      // Do we need to release
    }
  }

  async query<R>(sql: string, ...params: any[]): Promise<R[]> {
    return this.dataSource.query(sql, params).then((value) => {
      return value;
    });
  }

  async queryWithClient<R>(client: UserDatabaseClient, sql: string, ...params: any[]): Promise<R[]> {
    const tClient: DataSource = client as DataSource;
    return tClient.query(sql, params).then((value) => {
      return value;
    });
  }

  getPostgresErrorCode(error: unknown): string | null {
    const dbErr: DatabaseError = error as DatabaseError;
    return dbErr.code ? dbErr.code : null;
  }
}<|MERGE_RESOLUTION|>--- conflicted
+++ resolved
@@ -19,20 +19,13 @@
 
 type UserDatabaseTransaction<T extends any[], R> = (ctxt: UserDatabaseClient, ...args: T) => Promise<R>;
 
-<<<<<<< HEAD
 export type UserDatabaseClient = PoolClient | PrismaClient | DataSource;
-=======
-export type UserDatabaseClient = PoolClient | PrismaClient /*| TypeORMClient*/;
->>>>>>> 2523a4f5
+
 
 export const UserDatabaseName = {
   PGNODE: "pg-node",
   PRISMA: "prisma",
-<<<<<<< HEAD
   TYPEORM: "typeorm"
-=======
-  TYPEORM: "typeorm",
->>>>>>> 2523a4f5
 } as const;
 export type UserDatabaseName = ValuesOf<typeof UserDatabaseName>;
 
