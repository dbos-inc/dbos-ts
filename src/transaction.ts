--- conflicted
+++ resolved
@@ -51,15 +51,11 @@
       this.typeormEM = client as TypeORMEntityManager;
     }
     this.workflowUUID = workflowContext.workflowUUID;
-<<<<<<< HEAD
-    this.runAs = workflowContext.runAs;
 
     if (workflowContext.applicationConfig) {
       // eslint-disable-next-line @typescript-eslint/no-unsafe-assignment
       this.applicationConfig = workflowContext.applicationConfig;
     }
-=======
->>>>>>> 627db882
   }
 
   log(severity: string, message: string): void {
