/* eslint-disable @typescript-eslint/no-explicit-any */
// TODO: should we support log function in handler?
<<<<<<< HEAD
=======
import { OperonMethodRegistration, OperonParameter, registerAndWrapFunction, getOrCreateOperonMethodArgsRegistration, OperonMethodRegistrationBase } from "../decorators";
>>>>>>> 3242504b
import { OperonContext } from "../context";
import { Operon } from "../operon";
import Koa from "koa";

export class HandlerContext extends OperonContext {
  constructor(readonly operon: Operon, readonly koaContext: Koa.Context) {
    super();
    this.request = koaContext.request;
    this.response = koaContext.response;
  }
}

export enum APITypes {
  GET = "GET",
  POST = "POST",
}

export enum ArgSources {
  DEFAULT = "DEFAULT",
  BODY = "BODY",
  QUERY = "QUERY",
  URL = "URL",
}

<<<<<<< HEAD
export interface HttpEnpoint {
  type: APITypes, 
  url: string,
=======
export interface OperonHandlerRegistrationBase extends OperonMethodRegistrationBase
{
  apiType: APITypes;
  apiURL: string;
  args: OperonHandlerParameter[];
}

export class OperonHandlerRegistration<This, Args extends unknown[], Return> extends OperonMethodRegistration<This, Args, Return> {
  apiType: APITypes = APITypes.GET;
  apiURL: string = "";

  args: OperonHandlerParameter[] = [];
  constructor(origFunc: (this: This, ...args: Args) => Promise<Return>) {
    super(origFunc);
  }
>>>>>>> 3242504b
}

// export class OperonHandlerRegistration<This, Args extends unknown[], Return> extends OperonMethodRegistration<This, Args, Return> {
//   apiType: APITypes = APITypes.GET;
//   apiURL: string = "";

//   args: OperonHandlerParameter[] = [];
//   constructor(origFunc: (this: This, ...args: Args) => Promise<Return>) {
//     super(origFunc);
//   }
// }

// export class OperonHandlerParameter extends OperonParameter {
//   argSource: ArgSources = ArgSources.DEFAULT;

//   // eslint-disable-next-line @typescript-eslint/ban-types
//   constructor(idx: number, at: Function) {
//     super(idx, at);
//   }
// }

export function GetApi(url: string) {
  function apidec<This, Ctx extends OperonContext, Args extends unknown[], Return>(
    target: object,
    propertyKey: string,
    _inDescriptor: TypedPropertyDescriptor<(this: This, ctx: Ctx, ...args: Args) => Promise<Return>>
  ) {
    Reflect.defineMetadata("operon:http-endpoint", { type: APITypes.GET, url}, target, propertyKey);
  }
  return apidec;
}

export function PostApi(url: string) {
  return function <This, Ctx extends OperonContext, Args extends unknown[], Return>(
    target: object,
    propertyKey: string,
    _inDescriptor: TypedPropertyDescriptor<(this: This, ctx: Ctx, ...args: Args) => Promise<Return>>
  ) {
    Reflect.defineMetadata("operon:http-endpoint", { type: APITypes.POST, url}, target, propertyKey);
  }
}

export function ArgSource(source: ArgSources) {
  return function (target: object, propertyKey: string | symbol, parameterIndex: number) {
    const params = Reflect.getOwnMetadata("operon:http-arg-source", target, propertyKey) as Array<ArgSources> ?? [];
    params[parameterIndex] = source;
  };
}<|MERGE_RESOLUTION|>--- conflicted
+++ resolved
@@ -1,9 +1,5 @@
 /* eslint-disable @typescript-eslint/no-explicit-any */
 // TODO: should we support log function in handler?
-<<<<<<< HEAD
-=======
-import { OperonMethodRegistration, OperonParameter, registerAndWrapFunction, getOrCreateOperonMethodArgsRegistration, OperonMethodRegistrationBase } from "../decorators";
->>>>>>> 3242504b
 import { OperonContext } from "../context";
 import { Operon } from "../operon";
 import Koa from "koa";
@@ -28,28 +24,17 @@
   URL = "URL",
 }
 
-<<<<<<< HEAD
 export interface HttpEnpoint {
   type: APITypes, 
   url: string,
-=======
-export interface OperonHandlerRegistrationBase extends OperonMethodRegistrationBase
-{
-  apiType: APITypes;
-  apiURL: string;
-  args: OperonHandlerParameter[];
 }
 
-export class OperonHandlerRegistration<This, Args extends unknown[], Return> extends OperonMethodRegistration<This, Args, Return> {
-  apiType: APITypes = APITypes.GET;
-  apiURL: string = "";
-
-  args: OperonHandlerParameter[] = [];
-  constructor(origFunc: (this: This, ...args: Args) => Promise<Return>) {
-    super(origFunc);
-  }
->>>>>>> 3242504b
-}
+// export interface OperonHandlerRegistrationBase extends OperonMethodRegistrationBase
+// {
+//   apiType: APITypes;
+//   apiURL: string;
+//   args: OperonHandlerParameter[];
+// }
 
 // export class OperonHandlerRegistration<This, Args extends unknown[], Return> extends OperonMethodRegistration<This, Args, Return> {
 //   apiType: APITypes = APITypes.GET;
