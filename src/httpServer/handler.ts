--- conflicted
+++ resolved
@@ -150,35 +150,24 @@
 
     for (const op of ops) {
       if (asyncWf) {
-<<<<<<< HEAD
+
         proxy[op.name] = op.txnConfig
+
           ? (...args: unknown[]) => this.#transaction(op.registeredFunction as Transaction<unknown[], unknown>, params, ...args)
           : op.workflowConfig
-            ? (...args: unknown[]) => this.#workflow(op.registeredFunction as Workflow<unknown[], unknown>, params, ...args)
-            : op.commConfig
-              ? (...args: unknown[]) => this.#external(op.registeredFunction as Communicator<unknown[], unknown>, params, ...args)
-              : op.procConfig
-                ? (...args: unknown[]) => this.#procedure(op.registeredFunction as StoredProcedure<unknown>, params, ...args)
-                : undefined;
-      } else {
-        proxy[op.name] = op.workflowConfig
-=======
-
-        proxy[op.name] = op.txnConfig
-
-          ? (...args: unknown[]) => this.#transaction(op.registeredFunction as Transaction<unknown[], unknown>, params, ...args)
-          : op.workflowConfig
 
           ? (...args: unknown[]) => this.#workflow(op.registeredFunction as Workflow<unknown[], unknown>, params, ...args)
           : op.commConfig
 
           ? (...args: unknown[]) => this.#external(op.registeredFunction as Communicator<unknown[], unknown>, params, ...args)
+          : op.procConfig
+
+          ? (...args: unknown[]) => this.#procedure(op.registeredFunction as StoredProcedure<unknown>, params, ...args)
           : undefined;
       } else {
 
         proxy[op.name] = op.workflowConfig
 
->>>>>>> a2d9db99
           ? (...args: unknown[]) => this.#workflow(op.registeredFunction as Workflow<unknown[], unknown>, params, ...args).then((handle) => handle.getResult())
           : undefined;
       }
