--- conflicted
+++ resolved
@@ -63,12 +63,8 @@
   readonly system_database: string;
   readonly observability_database?: string;
   readonly application?: any;
-<<<<<<< HEAD
-  readonly httpServer: httpConfig ;
+  readonly httpServer?: httpConfig ;
   readonly dbClientMetadata?: any;
-=======
-  readonly httpServer?: httpConfig ;
->>>>>>> 870e43c9
 }
 
 interface ConfigFile {
