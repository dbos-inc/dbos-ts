/* eslint-disable @typescript-eslint/no-explicit-any */
import { OperonConfig } from './operon.config';
<<<<<<< HEAD
import { OperonError } from './error';
import { Pool } from 'pg';
import { OperonWorkflow, WorkflowContext, WorkflowParams } from './workflow';
import { v1 as uuidv1 } from 'uuid';
import { OperonTransaction } from './transaction';
import { User } from './users';
import { Role } from './roles';
import { createId } from '@paralleldrive/cuid2';
=======
import { Pool, PoolClient, Notification } from 'pg';
import { OperonWorkflow, WorkflowConfig, WorkflowContext, WorkflowParams } from './workflow';
import { v1 as uuidv1 } from 'uuid';
import { OperonTransaction, TransactionConfig } from './transaction';
import { CommunicatorConfig, OperonCommunicator } from './communicator';
import { OperonError } from './error';
>>>>>>> 111a432b

export interface operon__FunctionOutputs {
    workflow_id: string;
    function_id: number;
    output: string;
    error: string;
}

export interface operon__Notifications {
  key: string;
  message: string;
}

export interface operon__Roles {
  [key: string]: Role;
}

export class Operon {
<<<<<<< HEAD
  pool: Pool;
  config: OperonConfig;
  roles: operon__Roles = {};
  constructor() {
    this.config = new OperonConfig();
    this.pool = new Pool(this.config.poolConfig);
    for (const role of this.config.operonRoles) {
      this.roles[role.name] = role;
    }
=======
  readonly pool: Pool;
  config: OperonConfig;
  readonly notificationsClient: Promise<PoolClient>;
  readonly listenerMap: Record<string, () => void> = {};

  constructor() {
    this.config = new OperonConfig();
    this.pool = new Pool(this.config.poolConfig);
    this.notificationsClient = this.pool.connect();
    void this.listenForNotifications();
  }

  async destroy() {
    (await this.notificationsClient).removeAllListeners().release();
    await this.pool.end();
>>>>>>> 111a432b
  }

  readonly workflowConfigMap: WeakMap<OperonWorkflow<any, any>, WorkflowConfig> = new WeakMap();

  readonly transactionConfigMap: WeakMap<OperonTransaction<any, any>, TransactionConfig> = new WeakMap();

  readonly communicatorConfigMap: WeakMap<OperonCommunicator<any, any>, CommunicatorConfig> = new WeakMap();

  async initializeOperonTables() {
    await this.pool.query(`CREATE TABLE IF NOT EXISTS operon__FunctionOutputs (
      workflow_id VARCHAR(64) NOT NULL,
      function_id INT NOT NULL,
      output TEXT,
      error TEXT,
      PRIMARY KEY (workflow_id, function_id)
      );`
    );
    await this.pool.query(`CREATE TABLE IF NOT EXISTS operon__Notifications (
      key VARCHAR(255) PRIMARY KEY,
      message TEXT NOT NULL
    );`);
    // Weird node-postgres issue -- channel names must be all-lowercase.
    await this.pool.query(`
        CREATE OR REPLACE FUNCTION operon__NotificationsFunction() RETURNS TRIGGER AS $$
        DECLARE
        BEGIN
            -- Publish a notification for all keys
            PERFORM pg_notify('operon__notificationschannel', NEW.key::text);
            RETURN NEW;
        END;
        $$ LANGUAGE plpgsql;

        DO
        $$
        BEGIN
            IF NOT EXISTS (SELECT 1 FROM pg_trigger WHERE tgname = 'operon__notificationstrigger') THEN
              EXECUTE '
                  CREATE TRIGGER operon__notificationstrigger
                  AFTER INSERT ON operon__Notifications
                  FOR EACH ROW EXECUTE FUNCTION operon__NotificationsFunction()';
            END IF;
        END
        $$;
    `);
    await this.pool.query(`CREATE TABLE IF NOT EXISTS operon__Workflows (
      id VARCHAR(64) PRIMARY KEY,
      name VARCHAR(255) NOT NULL,
      created_at TIMESTAMP DEFAULT CURRENT_TIMESTAMP,
      updated_at TIMESTAMP DEFAULT CURRENT_TIMESTAMP
      );`
    );
    await this.pool.query(`CREATE TABLE IF NOT EXISTS operon__WorkflowPermissions (
        workflow_id VARCHAR(64) NOT NULL,
        role VARCHAR(255) NOT NULL
      );`
    );
    await this.pool.query(`CREATE TABLE IF NOT EXISTS operon__Users (
        id VARCHAR(64) PRIMARY KEY,
        name VARCHAR(255) NOT NULL,
        role VARCHAR(255) NOT NULL,
        created_at TIMESTAMP DEFAULT CURRENT_TIMESTAMP,
        updated_at TIMESTAMP DEFAULT CURRENT_TIMESTAMP
      );`
    );
  }

  async resetOperonTables() {
    await this.pool.query(`DROP TABLE IF EXISTS operon__FunctionOutputs;`);
    await this.pool.query(`DROP TABLE IF EXISTS operon__Notifications`)
    await this.pool.query(`DROP TABLE IF EXISTS operon__Workflows;`);
    await this.pool.query(`DROP TABLE IF EXISTS operon__WorkflowPermissions;`);
    await this.pool.query(`DROP TABLE IF EXISTS operon__Users;`);
    await this.initializeOperonTables();
  }

  #generateUUID(): string {
    return uuidv1();
  }

  /**
   * A background process that listens for notifications from Postgres then signals the appropriate
   * workflow listener by resolving its promise.
   */
  async listenForNotifications() {
    const client = await this.notificationsClient;
    await client.query('LISTEN operon__notificationschannel;');
    const handler = (msg: Notification ) => {
      if (msg.payload && msg.payload in this.listenerMap) {
        this.listenerMap[msg.payload]();
      }
    };
    client.on('notification', handler);
  }

  registerWorkflow<T extends any[], R>(wf: OperonWorkflow<T, R>, params: WorkflowConfig={}) {
    this.workflowConfigMap.set(wf, params);
  }

  registerTransaction<T extends any[], R>(txn: OperonTransaction<T, R>, params: TransactionConfig={}) {
    this.transactionConfigMap.set(txn, params);
  }

  registerCommunicator<T extends any[], R>(comm: OperonCommunicator<T, R>, params: CommunicatorConfig={}) {
    this.communicatorConfigMap.set(comm, params);
  }
  
  async workflow<T extends any[], R>(wf: OperonWorkflow<T, R>, params: WorkflowParams, ...args: T) {
<<<<<<< HEAD
    const userHasPermission = await this.hasPermission(params.runAs, params.id);
    if (!userHasPermission) {
        throw new OperonError(`user ${params.runAs} does not have permission to run workflow ${params.id}`);
    }

=======
    const wConfig = this.workflowConfigMap.get(wf);
    if (wConfig === undefined) {
      throw new OperonError(`Unregistered Workflow ${wf.name}`)
    }
>>>>>>> 111a432b
    // TODO: need to optimize this extra transaction per workflow.
    const recordExecution = async (input: T) => {
      const initFuncID = wCtxt.functionIDGetIncrement();
      const client = await this.pool.connect();
      await client.query("BEGIN;");
      const { rows } = await client.query<operon__FunctionOutputs>("SELECT output FROM operon__FunctionOutputs WHERE workflow_id=$1 AND function_id=$2",
        [workflowUUID, initFuncID]);
  
      let retInput: T;
      if (rows.length === 0) {
        // This workflow has never executed before, so record the input
        await client.query("INSERT INTO operon__FunctionOutputs (workflow_id, function_id, output) VALUES ($1, $2, $3)",
          [workflowUUID, initFuncID, JSON.stringify(input)]);
        retInput = input;
      } else {
        // Return the old recorded input
        retInput = JSON.parse(rows[0].output) as T;
      }
  
      await client.query("COMMIT");
      client.release();
  
      return retInput;
    }

    const workflowUUID: string = params.workflowUUID ? params.workflowUUID : this.#generateUUID();
<<<<<<< HEAD
    const wCtxt: WorkflowContext = new WorkflowContext(this.pool, workflowUUID);
=======

    const wCtxt: WorkflowContext = new WorkflowContext(this, workflowUUID, wConfig);
>>>>>>> 111a432b

    const input = await recordExecution(args);
    const result: R = await wf(wCtxt, ...input);
    return result;
  }

  // XXX we can have an input type for this function
  async registerWorkflow<T extends any[], R>(wf: OperonWorkflow<T, R>, name: string, validRoles: Role[]): Promise<string> {
    const client = await this.pool.connect();
    await client.query("BEGIN;");

    const workflowID = createId();
    await this.pool.query(
      "INSERT INTO operon__Workflows (id, name) VALUES ($1, $2)",
      [workflowID, name]
    );

    for (const role of validRoles) {
      await this.pool.query(
        "INSERT INTO operon__WorkflowPermissions (workflow_id, role) VALUES ($1, $2)",
        [workflowID, role.name]
      );
    }

    await client.query("COMMIT;");
    client.release();

    return workflowID;
  }

  async transaction<T extends any[], R>(txn: OperonTransaction<T, R>, params: WorkflowParams, ...args: T): Promise<R> {
    // Create a workflow and call transaction.
    const wf = async (ctxt: WorkflowContext, ...args: T) => {
      return await ctxt.transaction(txn, ...args);
    };
    this.registerWorkflow(wf);
    return await this.workflow(wf, params, ...args);
  }

  async send<T extends NonNullable<any>>(params: WorkflowParams, key: string, message: T) : Promise<boolean> {
    // Create a workflow and call send.
    const wf = async (ctxt: WorkflowContext, key: string, message: T) => {
      return await ctxt.send<T>(key, message);
    };
    this.registerWorkflow(wf);
    return await this.workflow(wf, params, key, message);
  }

  async recv<T extends NonNullable<any>>(params: WorkflowParams, key: string, timeoutSeconds: number) : Promise<T | null> {
    // Create a workflow and call recv.
    const wf = async (ctxt: WorkflowContext, key: string, timeoutSeconds: number) => {
      return await ctxt.recv<T>(key, timeoutSeconds);
    };
    this.registerWorkflow(wf);
    return await this.workflow(wf, params, key, timeoutSeconds);
  }

  // Users and roles management
  async registerUser(user: User): Promise<void> {
    const client = await this.pool.connect();
    user.id = createId();
    await this.pool.query(
      "INSERT INTO operon__Users (id, name, role) VALUES ($1, $2, $3)",
      [user.id, user.name, user.role.name.toLowerCase()]
    );
    client.release();
  }

  // Permissions management
  async hasPermission(user: User, workflowID: string): Promise<boolean> {
    const client = await this.pool.connect();
    // First retrieve all the roles allowed to run the workflow
    const results = await this.pool.query(
      "SELECT * from operon__WorkflowPermissions WHERE workflow_id=$1",
      [workflowID, user.role.name]
    );
    client.release();
    // If results is empty the workflow is permisionless and anyone can run it
    if (results.rows.length === 0) {
      return false;
    } else if (results.rows.length > 0) {
        // Check if the user's role is in the list
        for (const row of results.rows) {
          if (row.role === user.role.name) {
            return true;
          }
        }
    }
    return false;
  }
}<|MERGE_RESOLUTION|>--- conflicted
+++ resolved
@@ -1,22 +1,15 @@
 /* eslint-disable @typescript-eslint/no-explicit-any */
 import { OperonConfig } from './operon.config';
-<<<<<<< HEAD
 import { OperonError } from './error';
-import { Pool } from 'pg';
-import { OperonWorkflow, WorkflowContext, WorkflowParams } from './workflow';
-import { v1 as uuidv1 } from 'uuid';
-import { OperonTransaction } from './transaction';
-import { User } from './users';
-import { Role } from './roles';
-import { createId } from '@paralleldrive/cuid2';
-=======
 import { Pool, PoolClient, Notification } from 'pg';
 import { OperonWorkflow, WorkflowConfig, WorkflowContext, WorkflowParams } from './workflow';
 import { v1 as uuidv1 } from 'uuid';
 import { OperonTransaction, TransactionConfig } from './transaction';
 import { CommunicatorConfig, OperonCommunicator } from './communicator';
 import { OperonError } from './error';
->>>>>>> 111a432b
+import { User } from './users';
+import { Role } from './roles';
+import { createId } from '@paralleldrive/cuid2';
 
 export interface operon__FunctionOutputs {
     workflow_id: string;
@@ -35,25 +28,19 @@
 }
 
 export class Operon {
-<<<<<<< HEAD
-  pool: Pool;
+  readonly pool: Pool;
   config: OperonConfig;
+  readonly notificationsClient: Promise<PoolClient>;
+  readonly listenerMap: Record<string, () => void> = {};
   roles: operon__Roles = {};
+
   constructor() {
     this.config = new OperonConfig();
     this.pool = new Pool(this.config.poolConfig);
     for (const role of this.config.operonRoles) {
       this.roles[role.name] = role;
     }
-=======
-  readonly pool: Pool;
-  config: OperonConfig;
-  readonly notificationsClient: Promise<PoolClient>;
-  readonly listenerMap: Record<string, () => void> = {};
-
-  constructor() {
-    this.config = new OperonConfig();
-    this.pool = new Pool(this.config.poolConfig);
+    
     this.notificationsClient = this.pool.connect();
     void this.listenForNotifications();
   }
@@ -61,7 +48,6 @@
   async destroy() {
     (await this.notificationsClient).removeAllListeners().release();
     await this.pool.end();
->>>>>>> 111a432b
   }
 
   readonly workflowConfigMap: WeakMap<OperonWorkflow<any, any>, WorkflowConfig> = new WeakMap();
@@ -169,18 +155,16 @@
   }
   
   async workflow<T extends any[], R>(wf: OperonWorkflow<T, R>, params: WorkflowParams, ...args: T) {
-<<<<<<< HEAD
+    // TODO this below now has to integrate with workflowConfig
     const userHasPermission = await this.hasPermission(params.runAs, params.id);
     if (!userHasPermission) {
         throw new OperonError(`user ${params.runAs} does not have permission to run workflow ${params.id}`);
     }
 
-=======
     const wConfig = this.workflowConfigMap.get(wf);
     if (wConfig === undefined) {
       throw new OperonError(`Unregistered Workflow ${wf.name}`)
     }
->>>>>>> 111a432b
     // TODO: need to optimize this extra transaction per workflow.
     const recordExecution = async (input: T) => {
       const initFuncID = wCtxt.functionIDGetIncrement();
@@ -207,12 +191,7 @@
     }
 
     const workflowUUID: string = params.workflowUUID ? params.workflowUUID : this.#generateUUID();
-<<<<<<< HEAD
-    const wCtxt: WorkflowContext = new WorkflowContext(this.pool, workflowUUID);
-=======
-
     const wCtxt: WorkflowContext = new WorkflowContext(this, workflowUUID, wConfig);
->>>>>>> 111a432b
 
     const input = await recordExecution(args);
     const result: R = await wf(wCtxt, ...input);
