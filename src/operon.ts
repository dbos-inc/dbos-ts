--- conflicted
+++ resolved
@@ -43,12 +43,7 @@
 import { SpanStatusCode } from '@opentelemetry/api';
 import knex, { Knex } from 'knex';
 import { OperonContextImpl } from './context';
-<<<<<<< HEAD
-import { createGlobalLogger } from './telemetry/logs';
-=======
 import { OperonHandlerRegistration } from './httpServer/handler';
-
->>>>>>> 49eda879
 
 export interface OperonNull { }
 export const operonNull: OperonNull = {};
