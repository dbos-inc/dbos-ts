--- conflicted
+++ resolved
@@ -185,26 +185,16 @@
     for (const ro of registeredClassOperations) {
       if (ro.workflowConfig) {
         const wf = ro.registeredFunction as OperonWorkflow<any, any>;
-<<<<<<< HEAD
-        this.registerWorkflow(wf, ro.workflowConfig);
+        this.#registerWorkflow(wf, ro.workflowConfig);
         this.config.logger.debug(`Registered workflow ${ro.name}`);
       } else if (ro.txnConfig) {
         const tx = ro.registeredFunction as OperonTransaction<any, any>;
-        this.registerTransaction(tx, ro.txnConfig);
+        this.#registerTransaction(tx, ro.txnConfig);
         this.config.logger.debug(`Registered transaction ${ro.name}`);
       } else if (ro.commConfig) {
         const comm = ro.registeredFunction as OperonCommunicator<any, any>;
-        this.registerCommunicator(comm, ro.commConfig);
+        this.#registerCommunicator(comm, ro.commConfig);
         this.config.logger.debug(`Registered communicator ${ro.name}`);
-=======
-        this.#registerWorkflow(wf, ro.workflowConfig);
-      } else if (ro.txnConfig) {
-        const tx = ro.registeredFunction as OperonTransaction<any, any>;
-        this.#registerTransaction(tx, ro.txnConfig);
-      } else if (ro.commConfig) {
-        const comm = ro.registeredFunction as OperonCommunicator<any, any>;
-        this.#registerCommunicator(comm, ro.commConfig);
->>>>>>> f082ed22
       }
     }
   }
