/* eslint-disable @typescript-eslint/no-explicit-any */
import {
  DBOSError,
  DBOSInitializationError,
  DBOSWorkflowConflictUUIDError,
  DBOSNotRegisteredError,
  DBOSDebuggerError,
} from './error';
import {
  InvokedHandle,
  Workflow,
  WorkflowConfig,
  WorkflowContext,
  WorkflowHandle,
  WorkflowParams,
  RetrievedHandle,
  WorkflowContextImpl,
  WorkflowStatus,
  StatusString,
  BufferedResult,
} from './workflow';

import { Transaction, TransactionConfig } from './transaction';
import { CommunicatorConfig, Communicator } from './communicator';
import { TelemetryCollector } from './telemetry/collector';
import { Tracer } from './telemetry/traces';
import { GlobalLogger as Logger } from './telemetry/logs';
import { TelemetryExporter } from './telemetry/exporters';
import { TelemetryConfig } from './telemetry';
import { PoolConfig } from 'pg';
import { SystemDatabase, PostgresSystemDatabase, WorkflowStatusInternal } from './system_database';
import { v4 as uuidv4 } from 'uuid';
import {
  PGNodeUserDatabase,
  PrismaUserDatabase,
  UserDatabase,
  TypeORMDatabase,
  UserDatabaseName,
  KnexUserDatabase,
} from './user_database';
import { MethodRegistrationBase, getRegisteredOperations, getOrCreateClassRegistration, MethodRegistration } from './decorators';
import { SpanStatusCode } from '@opentelemetry/api';
import knex, { Knex } from 'knex';
import { DBOSContextImpl, InitContext } from './context';
import { HandlerRegistration } from './httpServer/handler';
import { WorkflowContextDebug } from './debugger/debug_workflow';
import { serializeError } from 'serialize-error';
<<<<<<< HEAD
import { ScheduledArgsAsSerialized, SchedulerRegistrationConfig } from './scheduler/scheduler';
=======
import { sleep } from './utils';
>>>>>>> e28e4ebb

export interface DBOSNull { }
export const dbosNull: DBOSNull = {};

/* Interface for DBOS configuration */
export interface DBOSConfig {
  readonly poolConfig: PoolConfig;
  readonly userDbclient?: UserDatabaseName;
  readonly telemetry?: TelemetryConfig;
  readonly system_database: string;
  readonly env?: Record<string, string>
  readonly application?: object;
  readonly debugProxy?: string;
  readonly debugMode?: boolean;
  readonly http?: {
    readonly cors_middleware?: boolean;
    readonly credentials?: boolean;
    readonly allowed_origins?: string[];
  };
}

interface WorkflowInfo {
  workflow: Workflow<any, any>;
  config: WorkflowConfig;
}

class WorkflowStats {
  currentlyExecuting: number = 0;
  nStarted: number = 0;
}

interface TransactionInfo {
  transaction: Transaction<any, any>;
  config: TransactionConfig;
}

interface CommunicatorInfo {
  communicator: Communicator<any, any>;
  config: CommunicatorConfig;
}

interface InternalWorkflowParams extends WorkflowParams {
  readonly tempWfType?: string;
  readonly tempWfName?: string;
}

export const OperationType = {
  HANDLER: "handler",
  WORKFLOW: "workflow",
  TRANSACTION: "transaction",
  COMMUNICATOR: "communicator",
} as const;

const TempWorkflowType = {
  transaction: "transaction",
  external: "external",
  send: "send",
} as const;

export class DBOSExecutor {
  initialized: boolean;
  // User Database
  userDatabase: UserDatabase = null as unknown as UserDatabase;
  // System Database
  readonly systemDatabase: SystemDatabase;

  // Temporary workflows are created by calling transaction/send/recv directly from the executor class
  static readonly tempWorkflowName = "temp_workflow";

  readonly workflowInfoMap: Map<string, WorkflowInfo> = new Map([
    // We initialize the map with an entry for temporary workflows.
    [
      DBOSExecutor.tempWorkflowName,
      {
        workflow: async () => {
          this.logger.error("UNREACHABLE: Indirect invoke of temp workflow")
          return Promise.resolve()
        },
        config: {},
      },
    ],
  ]);
  readonly transactionInfoMap: Map<string, TransactionInfo> = new Map();
  readonly communicatorInfoMap: Map<string, CommunicatorInfo> = new Map();
  readonly registeredOperations: Array<MethodRegistrationBase> = [];
  readonly pendingWorkflowMap: Map<string, Promise<unknown>> = new Map(); // Map from workflowUUID to workflow promise
  readonly workflowResultBuffer: Map<string, Map<number, BufferedResult>> = new Map(); // Map from workflowUUID to its remaining result buffer.

  readonly workflowStats: Map<string, WorkflowStats> = new Map();

  readonly telemetryCollector: TelemetryCollector;
  readonly flushBufferIntervalMs: number = 1000;
  readonly flushBufferID: NodeJS.Timeout;
  isFlushingBuffers = false;

  static readonly defaultNotificationTimeoutSec = 60;

  readonly debugMode: boolean;
  readonly debugProxy: string | undefined;
  static systemDBSchemaName = "dbos";

  readonly logger: Logger;
  readonly tracer: Tracer;
  // eslint-disable-next-line @typescript-eslint/ban-types
  entities: Function[] = [];

  /* WORKFLOW EXECUTOR LIFE CYCLE MANAGEMENT */
  constructor(readonly config: DBOSConfig, systemDatabase?: SystemDatabase) {
    this.debugMode = config.debugMode ?? false;
    this.debugProxy = config.debugProxy;

    // Set configured environment variables
    if (config.env) {
      for (const [key, value] of Object.entries(config.env)) {
        process.env[key] = value;
      }
    }

    if (config.telemetry?.OTLPExporter) {
      const OTLPExporter = new TelemetryExporter(config.telemetry.OTLPExporter);
      this.telemetryCollector = new TelemetryCollector(OTLPExporter);
    } else {
      // We always an collector to drain the signals queue, even if we don't have an exporter.
      this.telemetryCollector = new TelemetryCollector();
    }
    this.logger = new Logger(this.telemetryCollector, this.config.telemetry?.logs);
    this.tracer = new Tracer(this.telemetryCollector);

    if (this.debugMode) {
      this.logger.info("Running in debug mode!");
      if (this.debugProxy) {
        try {
          const url = new URL(this.config.debugProxy!);
          this.config.poolConfig.host = url.hostname;
          this.config.poolConfig.port = parseInt(url.port, 10);
          this.logger.info(`Debugging mode proxy: ${this.config.poolConfig.host}:${this.config.poolConfig.port}`);
        } catch (err) {
          this.logger.error(err);
          throw err;
        }
      }
    }

    if (systemDatabase) {
      this.logger.debug("Using provided system database"); // XXX print the name or something
      this.systemDatabase = systemDatabase;
    } else {
      this.logger.debug("Using Postgres system database");
      this.systemDatabase = new PostgresSystemDatabase(this.config.poolConfig, this.config.system_database, this.logger);
    }

    this.flushBufferID = setInterval(() => {
      if (!this.debugMode && !this.isFlushingBuffers) {
        this.isFlushingBuffers = true;
        void this.flushWorkflowBuffers();
      }
    }, this.flushBufferIntervalMs);
    this.logger.debug("Started workflow status buffer worker");

    this.initialized = false;
  }

  configureDbClient() {
    const userDbClient = this.config.userDbclient;
    const userDBConfig = this.config.poolConfig;
    if (userDbClient === UserDatabaseName.PRISMA) {
      // TODO: make Prisma work with debugger proxy.
      // eslint-disable-next-line @typescript-eslint/no-unsafe-assignment, @typescript-eslint/no-var-requires
      const { PrismaClient } = require("@prisma/client");
      // eslint-disable-next-line @typescript-eslint/no-unsafe-argument, @typescript-eslint/no-unsafe-call
      this.userDatabase = new PrismaUserDatabase(new PrismaClient());
      this.logger.debug("Loaded Prisma user database");
    } else if (userDbClient === UserDatabaseName.TYPEORM) {
      // eslint-disable-next-line @typescript-eslint/no-unsafe-assignment, @typescript-eslint/no-var-requires
      const DataSourceExports = require("typeorm");
      try {
        this.userDatabase = new TypeORMDatabase(
          // eslint-disable-next-line @typescript-eslint/no-unsafe-argument, @typescript-eslint/no-unsafe-call, @typescript-eslint/no-unsafe-member-access
          new DataSourceExports.DataSource({
            type: "postgres", // perhaps should move to config file
            host: userDBConfig.host,
            port: userDBConfig.port,
            username: userDBConfig.user,
            password: userDBConfig.password,
            database: userDBConfig.database,
            // eslint-disable-next-line @typescript-eslint/no-unsafe-assignment, @typescript-eslint/no-unsafe-member-access
            entities: this.entities,
            ssl: userDBConfig.ssl,
          })
        );
      } catch (s) {
        (s as Error).message = `Error loading TypeORM user database: ${(s as Error).message}`;
        this.logger.error(s);
      }
      this.logger.debug("Loaded TypeORM user database");
    } else if (userDbClient === UserDatabaseName.KNEX) {
      const knexConfig: Knex.Config = {
        client: "postgres",
        connection: {
          host: userDBConfig.host,
          port: userDBConfig.port,
          user: userDBConfig.user,
          password: userDBConfig.password,
          database: userDBConfig.database,
          ssl: userDBConfig.ssl,
        },
      };
      this.userDatabase = new KnexUserDatabase(knex(knexConfig));
      this.logger.debug("Loaded Knex user database");
    } else {
      this.userDatabase = new PGNodeUserDatabase(userDBConfig);
      this.logger.debug("Loaded Postgres user database");
    }
  }

  #registerClass(cls: object) {
    const registeredClassOperations = getRegisteredOperations(cls);
    this.registeredOperations.push(...registeredClassOperations);
    for (const ro of registeredClassOperations) {
      if (ro.workflowConfig) {
        const wf = ro.registeredFunction as Workflow<any, any>;
        this.#registerWorkflow(wf, {registrationObject: ro, ...ro.workflowConfig});
        this.logger.debug(`Registered workflow ${ro.name}`);
      } else if (ro.txnConfig) {
        const tx = ro.registeredFunction as Transaction<any, any>;
        this.#registerTransaction(tx, ro.txnConfig);
        this.logger.debug(`Registered transaction ${ro.name}`);
      } else if (ro.commConfig) {
        const comm = ro.registeredFunction as Communicator<any, any>;
        this.#registerCommunicator(comm, ro.commConfig);
        this.logger.debug(`Registered communicator ${ro.name}`);
      }
    }
  }

  async init(...classes: object[]): Promise<void> {
    if (this.initialized) {
      this.logger.error("Workflow executor already initialized!");
      return;
    }

    try {
      type AnyConstructor = new (...args: unknown[]) => object;
      for (const cls of classes) {
        const reg = getOrCreateClassRegistration(cls as AnyConstructor);
        if (reg.ormEntities.length > 0) {
          this.entities = this.entities.concat(reg.ormEntities);
          this.logger.debug(`Loaded ${reg.ormEntities.length} ORM entities`);
        }
      }

      this.configureDbClient();

      if (!this.userDatabase) {
        this.logger.error("No user database configured!");
        throw new DBOSInitializationError("No user database configured!");
      }

      for (const cls of classes) {
        this.#registerClass(cls);
      }

      // Debug mode doesn't need to initialize the DBs. Everything should appear to be read-only.
      await this.userDatabase.init(this.debugMode);
      if (!this.debugMode) {
        await this.systemDatabase.init();
        await this.recoverPendingWorkflows();
      }
    } catch (err) {
      (err as Error).message = `failed to initialize workflow executor: ${(err as Error).message}`
      throw new DBOSInitializationError(`${(err as Error).message}`);
    }
    this.initialized = true;

    // Only execute init code if under non-debug mode
    if (!this.debugMode) {
      for (const v of this.registeredOperations) {
        const m = v as MethodRegistration<unknown, unknown[], unknown>;
        if (m.init === true) {
          this.logger.debug("Executing init method: " + m.name);
          await m.origFunction(new InitContext(this));
        }
      }
    }

    this.logger.info("Workflow executor initialized");
  }

  async destroy() {
    if (this.pendingWorkflowMap.size > 0) {
      this.logger.info("Waiting for pending workflows to finish.");
      await Promise.allSettled(this.pendingWorkflowMap.values());
    }
    clearInterval(this.flushBufferID);
    if (!this.debugMode && !this.isFlushingBuffers) {
      // Don't flush the buffers if we're already flushing them in the background.
      await this.flushWorkflowBuffers();
    }
    while (this.isFlushingBuffers) {
      this.logger.info("Waiting for result buffers to be exported.");
      await sleep(1000);
    }
    await this.systemDatabase.destroy();
    await this.userDatabase.destroy();
    await this.logger.destroy();
  }

  /* WORKFLOW OPERATIONS */

  #registerWorkflow<T extends any[], R>(wf: Workflow<T, R>, config: WorkflowConfig = {}) {
    if (wf.name === DBOSExecutor.tempWorkflowName || this.workflowInfoMap.has(wf.name)) {
      throw new DBOSError(`Repeated workflow name: ${wf.name}`);
    }
    const workflowInfo: WorkflowInfo = {
      workflow: wf,
      config: config,
    };
    this.workflowInfoMap.set(wf.name, workflowInfo);
  }

  #registerTransaction<T extends any[], R>(txn: Transaction<T, R>, params: TransactionConfig = {}) {
    if (this.transactionInfoMap.has(txn.name)) {
      throw new DBOSError(`Repeated Transaction name: ${txn.name}`);
    }
    const txnInfo: TransactionInfo = {
      transaction: txn,
      config: params,
    };
    this.transactionInfoMap.set(txn.name, txnInfo);
  }

  #registerCommunicator<T extends any[], R>(comm: Communicator<T, R>, params: CommunicatorConfig = {}) {
    if (this.communicatorInfoMap.has(comm.name)) {
      throw new DBOSError(`Repeated Commmunicator name: ${comm.name}`);
    }
    const commInfo: CommunicatorInfo = {
      communicator: comm,
      config: params,
    };
    this.communicatorInfoMap.set(comm.name, commInfo);
  }

  async workflow<T extends any[], R>(wf: Workflow<T, R>, params: InternalWorkflowParams, ...args: T): Promise<WorkflowHandle<R>> {
    if (this.debugMode) {
      return this.debugWorkflow(wf, params, undefined, undefined, ...args);
    }
    return this.internalWorkflow(wf, params, undefined, undefined, ...args);
  }

  // If callerUUID and functionID are set, it means the workflow is invoked from within a workflow.
  async internalWorkflow<T extends any[], R>(wf: Workflow<T, R>, params: InternalWorkflowParams, callerUUID?: string, callerFunctionID?: number, ...args: T): Promise<WorkflowHandle<R>> {
    const workflowUUID: string = params.workflowUUID ? params.workflowUUID : this.#generateUUID();
    const presetUUID: boolean = params.workflowUUID ? true : false;

    const wInfo = this.workflowInfoMap.get(wf.name);
    if (wInfo === undefined) {
      throw new DBOSNotRegisteredError(wf.name);
    }
    const wConfig = wInfo.config;

    const wCtxt: WorkflowContextImpl = new WorkflowContextImpl(this, params.parentCtx, workflowUUID, wConfig, wf.name, presetUUID, params.tempWfType, params.tempWfName);

    // If running in DBOS Cloud, set the executor ID
    if (process.env.DBOS__VMID) {
      wCtxt.executorID = process.env.DBOS__VMID
    }

    const internalStatus: WorkflowStatusInternal = {
      workflowUUID: workflowUUID,
      status: StatusString.PENDING,
      name: wf.name,
      authenticatedUser: wCtxt.authenticatedUser,
      output: undefined,
      error: "",
      assumedRole: wCtxt.assumedRole,
      authenticatedRoles: wCtxt.authenticatedRoles,
      request: wCtxt.request,
      executorID: wCtxt.executorID,
      createdAt: Date.now() // Remember the start time of this workflow
    };

    if (wCtxt.isTempWorkflow) {
      internalStatus.name = `${DBOSExecutor.tempWorkflowName}-${wCtxt.tempWfOperationType}-${wCtxt.tempWfOperationName}`;
    }

    // Synchronously set the workflow's status to PENDING and record workflow inputs (for non single-transaction workflows).
    // We have to do it for all types of workflows because operation_outputs table has a foreign key constraint on workflow status table.
    if (wCtxt.tempWfOperationType !== TempWorkflowType.transaction) {
      args = await this.systemDatabase.initWorkflowStatus(internalStatus, args);
    }

    const runWorkflow = async () => {
      let result: R;
      // Track concurrent executions of the WF
      if (!this.workflowStats.has(wf.name)) {
        this.workflowStats.set(wf.name, new WorkflowStats());
      }
      const wfs = this.workflowStats.get(wf.name)!;
      wfs.currentlyExecuting++;
      wfs.nStarted++;

      // Execute the workflow.
      try {
        // If this is a scheduled workflow, do the pre-workflow recordkeeping
        if (wInfo.config.registrationObject && (wInfo.config.registrationObject as SchedulerRegistrationConfig).schedulerConfig) {
          const inargs = args as unknown as ScheduledArgsAsSerialized;
          await this.systemDatabase.scheduledWorkflowStarted(wf.name, new Date(inargs[0]).getTime());
          const nRunningGlobally = await this.systemDatabase.getOutstandingScheduledWorkflows(wf.name);
          args = [inargs[0], inargs[1], nRunningGlobally, wfs.currentlyExecuting] as unknown as T;
        }
        result = await wf(wCtxt, ...args);
        internalStatus.output = result;
        internalStatus.status = StatusString.SUCCESS;
        this.systemDatabase.bufferWorkflowOutput(workflowUUID, internalStatus);
        wCtxt.span.setStatus({ code: SpanStatusCode.OK });
      } catch (err) {
        if (err instanceof DBOSWorkflowConflictUUIDError) {
          // Retrieve the handle and wait for the result.
          const retrievedHandle = this.retrieveWorkflow<R>(workflowUUID);
          result = await retrievedHandle.getResult();
          wCtxt.span.setAttribute("cached", true);
          wCtxt.span.setStatus({ code: SpanStatusCode.OK });
        } else {
          // Record the error.
          const e: Error = err as Error;
          this.logger.error(e);
          if (wCtxt.isTempWorkflow) {
            internalStatus.name = `${DBOSExecutor.tempWorkflowName}-${wCtxt.tempWfOperationType}-${wCtxt.tempWfOperationName}`;
          }
          internalStatus.error = JSON.stringify(serializeError(e));
          internalStatus.status = StatusString.ERROR;
          await this.systemDatabase.recordWorkflowError(workflowUUID, internalStatus);
          // TODO: Log errors, but not in the tests when they're expected.
          wCtxt.span.setStatus({ code: SpanStatusCode.ERROR, message: e.message });
          throw err;
        }
      } finally {
        this.tracer.endSpan(wCtxt.span);
        wfs.currentlyExecuting--;

        // If this is a scheduled workflow, do the post-workflow recordkeeping
        if (wInfo.config.registrationObject && (wInfo.config.registrationObject as SchedulerRegistrationConfig).schedulerConfig) {
          const inargs = args as unknown as ScheduledArgsAsSerialized;
          await this.systemDatabase.scheduledWorkflowComplete(wf.name, new Date(inargs[0]).getTime());
        }
        
        if (wCtxt.tempWfOperationType === TempWorkflowType.transaction) {
          // For single-transaction workflows, asynchronously record inputs.
          // We must buffer inputs after workflow status is buffered/flushed because workflow_inputs table has a foreign key reference to the workflow_status table.
          this.systemDatabase.bufferWorkflowInputs(workflowUUID, args);
        }
      }
      // Asynchronously flush the result buffer.
      if (wCtxt.resultBuffer.size > 0) {
        this.workflowResultBuffer.set(wCtxt.workflowUUID, wCtxt.resultBuffer);
      }
      return result;
    };
    const workflowPromise: Promise<R> = runWorkflow();

    // Need to await for the workflow and capture errors.
    const awaitWorkflowPromise = workflowPromise
      .catch((error) => {
        this.logger.debug("Captured error in awaitWorkflowPromise: " + error);
      })
      .finally(() => {
        // Remove itself from pending workflow map.
        this.pendingWorkflowMap.delete(workflowUUID);
      });
    this.pendingWorkflowMap.set(workflowUUID, awaitWorkflowPromise);

    // Return the normal handle that doesn't capture errors.
    return new InvokedHandle(this.systemDatabase, workflowPromise, workflowUUID, wf.name, callerUUID, callerFunctionID);
  }

  /**
   * DEBUG MODE workflow execution, skipping all the recording
   */
  async debugWorkflow<T extends any[], R>(wf: Workflow<T, R>, params: WorkflowParams, callerUUID?: string, callerFunctionID?: number, ...args: T): Promise<WorkflowHandle<R>> {
    // In debug mode, we must have a specific workflow UUID.
    if (!params.workflowUUID) {
      throw new DBOSDebuggerError("Workflow UUID not found!");
    }
    const workflowUUID = params.workflowUUID;
    const wInfo = this.workflowInfoMap.get(wf.name);
    if (wInfo === undefined) {
      throw new DBOSDebuggerError("Workflow unregistered! " + wf.name);
    }
    const wConfig = wInfo.config;

    const wCtxt = new WorkflowContextDebug(this, params.parentCtx, workflowUUID, wConfig, wf.name);

    // A workflow must have run before.
    const wfStatus = await this.systemDatabase.getWorkflowStatus(workflowUUID);
    const recordedInputs = await this.systemDatabase.getWorkflowInputs(workflowUUID);
    if (!wfStatus || !recordedInputs) {
      throw new DBOSDebuggerError("Workflow status or inputs not found! UUID: " + workflowUUID);
    }

    // Make sure we use the same input.
    if (JSON.stringify(args) !== JSON.stringify(recordedInputs)) {
      throw new DBOSDebuggerError(`Detect different input for the workflow UUID ${workflowUUID}!\n Received: ${JSON.stringify(args)}\n Original: ${JSON.stringify(recordedInputs)}`);
    }

    const workflowPromise: Promise<R> = wf(wCtxt, ...args)
      .then(async (result) => {
        // Check if the result is the same.
        const recordedResult = await this.systemDatabase.getWorkflowResult<R>(workflowUUID);
        if (result === undefined && !recordedResult) {
          return result;
        }
        if (JSON.stringify(result) !== JSON.stringify(recordedResult)) {
          this.logger.error(`Detect different output for the workflow UUID ${workflowUUID}!\n Received: ${JSON.stringify(result)}\n Original: ${JSON.stringify(recordedResult)}`);
        }
        return recordedResult; // Always return the recorded result.
      });
    return new InvokedHandle(this.systemDatabase, workflowPromise, workflowUUID, wf.name, callerUUID, callerFunctionID);
  }

  async transaction<T extends any[], R>(txn: Transaction<T, R>, params: WorkflowParams, ...args: T): Promise<R> {
    // Create a workflow and call transaction.
    const temp_workflow = async (ctxt: WorkflowContext, ...args: T) => {
      const ctxtImpl = ctxt as WorkflowContextImpl;
      return await ctxtImpl.transaction(txn, ...args);
    };
    return (await this.workflow(temp_workflow, { ...params, tempWfType: TempWorkflowType.transaction, tempWfName: txn.name }, ...args)).getResult();
  }

  async external<T extends any[], R>(commFn: Communicator<T, R>, params: WorkflowParams, ...args: T): Promise<R> {
    // Create a workflow and call external.
    const temp_workflow = async (ctxt: WorkflowContext, ...args: T) => {
      const ctxtImpl = ctxt as WorkflowContextImpl;
      return await ctxtImpl.external(commFn, ...args);
    };
    return (await this.workflow(temp_workflow, { ...params, tempWfType: TempWorkflowType.external, tempWfName: commFn.name }, ...args)).getResult();
  }

  async send<T extends NonNullable<any>>(destinationUUID: string, message: T, topic?: string, idempotencyKey?: string): Promise<void> {
    // Create a workflow and call send.
    const temp_workflow = async (ctxt: WorkflowContext, destinationUUID: string, message: T, topic?: string) => {
      return await ctxt.send<T>(destinationUUID, message, topic);
    };
    const workflowUUID = idempotencyKey ? destinationUUID + idempotencyKey : undefined;
    return (await this.workflow(temp_workflow, { workflowUUID: workflowUUID, tempWfType: TempWorkflowType.send }, destinationUUID, message, topic)).getResult();
  }

  /**
   * Wait for a workflow to emit an event, then return its value.
   */
  async getEvent<T extends NonNullable<any>>(workflowUUID: string, key: string, timeoutSeconds: number = DBOSExecutor.defaultNotificationTimeoutSec): Promise<T | null> {
    return this.systemDatabase.getEvent(workflowUUID, key, timeoutSeconds);
  }

  /**
   * Retrieve a handle for a workflow UUID.
   */
  retrieveWorkflow<R>(workflowUUID: string): WorkflowHandle<R> {
    return new RetrievedHandle(this.systemDatabase, workflowUUID);
  }

  /* INTERNAL HELPERS */
  #generateUUID(): string {
    return uuidv4();
  }

  /**
   * A recovery process that by default runs during executor init time.
   * It runs to completion all pending workflows that were executing when the previous executor failed.
   */
  async recoverPendingWorkflows(executorIDs: string[] = ["local"]): Promise<WorkflowHandle<any>[]> {
    const pendingWorkflows: string[] = [];
    for (const execID of executorIDs) {
      if (execID == "local" && process.env.DBOS__VMID) {
        this.logger.debug(`Skip local recovery because it's running in a VM: ${process.env.DBOS__VMID}`);
        continue;
      }
      this.logger.debug(`Recovering workflows of executor: ${execID}`);
      const wIDs = await this.systemDatabase.getPendingWorkflows(execID);
      pendingWorkflows.push(...wIDs);
    }

    const handlerArray: WorkflowHandle<any>[] = [];
    for (const workflowUUID of pendingWorkflows) {
      try {
        handlerArray.push(await this.executeWorkflowUUID(workflowUUID));
      } catch (e) {
        this.logger.warn(`Recovery of workflow ${workflowUUID} failed: ${(e as Error).message}`);
      }
    }
    return handlerArray;
  }

  async executeWorkflowUUID(workflowUUID: string): Promise<WorkflowHandle<unknown>> {
    const wfStatus = await this.systemDatabase.getWorkflowStatus(workflowUUID);
    const inputs = await this.systemDatabase.getWorkflowInputs(workflowUUID);
    if (!inputs || !wfStatus) {
      this.logger.error(`Failed to find inputs for workflowUUID: ${workflowUUID}`);
      throw new DBOSError(`Failed to find inputs for workflow UUID: ${workflowUUID}`);
    }
    const parentCtx = this.#getRecoveryContext(workflowUUID, wfStatus);

    const wfInfo: WorkflowInfo | undefined = this.workflowInfoMap.get(wfStatus.workflowName);

    if (wfInfo) {
      // eslint-disable-next-line @typescript-eslint/no-unsafe-argument
      return this.workflow(wfInfo.workflow, { workflowUUID: workflowUUID, parentCtx: parentCtx ?? undefined }, ...inputs);
    }

    // Should be temporary workflows. Parse the name of the workflow.
    const wfName = wfStatus.workflowName;
    const nameArr = wfName.split("-");
    if (!nameArr[0].startsWith(DBOSExecutor.tempWorkflowName)) {
      throw new DBOSError(`This should never happen! Cannot find workflow info for a non-temporary workflow! UUID ${workflowUUID}, name ${wfName}`);
    }

    let temp_workflow: Workflow<any, any>;
    if (nameArr[1] === TempWorkflowType.transaction) {
      const txnInfo: TransactionInfo | undefined = this.transactionInfoMap.get(nameArr[2]);
      if (!txnInfo) {
        this.logger.error(`Cannot find transaction info for UUID ${workflowUUID}, name ${nameArr[2]}`);
        throw new DBOSNotRegisteredError(nameArr[2]);
      }
      temp_workflow = async (ctxt: WorkflowContext, ...args: any[]) => {
        const ctxtImpl = ctxt as WorkflowContextImpl;
        // eslint-disable-next-line @typescript-eslint/no-unsafe-return, @typescript-eslint/no-unsafe-argument
        return await ctxtImpl.transaction(txnInfo.transaction, ...args);
      };
    } else if (nameArr[1] === TempWorkflowType.external) {
      const commInfo: CommunicatorInfo | undefined = this.communicatorInfoMap.get(nameArr[2]);
      if (!commInfo) {
        this.logger.error(`Cannot find communicator info for UUID ${workflowUUID}, name ${nameArr[2]}`);
        throw new DBOSNotRegisteredError(nameArr[2]);
      }
      temp_workflow = async (ctxt: WorkflowContext, ...args: any[]) => {
        const ctxtImpl = ctxt as WorkflowContextImpl;
        // eslint-disable-next-line @typescript-eslint/no-unsafe-return, @typescript-eslint/no-unsafe-argument
        return await ctxtImpl.external(commInfo.communicator, ...args);
      };
    } else if (nameArr[1] === TempWorkflowType.send) {
      temp_workflow = async (ctxt: WorkflowContext, ...args: any[]) => {
        // eslint-disable-next-line @typescript-eslint/no-unsafe-argument
        return await ctxt.send<any>(args[0], args[1], args[2]);
      };
    } else {
      this.logger.error(`Unrecognized temporary workflow! UUID ${workflowUUID}, name ${wfName}`)
      throw new DBOSNotRegisteredError(wfName);
    }
    // eslint-disable-next-line @typescript-eslint/no-unsafe-argument
    return this.workflow(temp_workflow, { workflowUUID: workflowUUID, parentCtx: parentCtx ?? undefined }, ...inputs);
  }

  // NOTE: this creates a new span, it does not inherit the span from the original workflow
  #getRecoveryContext(workflowUUID: string, status: WorkflowStatus): DBOSContextImpl {
    const span = this.tracer.startSpan(
      status.workflowName,
      {
        operationUUID: workflowUUID,
        operationType: OperationType.WORKFLOW,
        status: status.status,
        authenticatedUser: status.authenticatedUser,
        assumedRole: status.assumedRole,
        authenticatedRoles: status.authenticatedRoles,
      },
    );
    const oc = new DBOSContextImpl(status.workflowName, span, this.logger);
    oc.request = status.request;
    oc.authenticatedUser = status.authenticatedUser;
    oc.authenticatedRoles = status.authenticatedRoles;
    oc.assumedRole = status.assumedRole;
    oc.workflowUUID = workflowUUID;
    return oc;
  }

  /* BACKGROUND PROCESSES */
  /**
   * Periodically flush the workflow output buffer to the system database.
   */
  async flushWorkflowBuffers() {
    if (this.initialized) {
      await this.flushWorkflowResultBuffer();
      await this.systemDatabase.flushWorkflowSystemBuffers();
    }
    this.isFlushingBuffers = false;
  }

  async flushWorkflowResultBuffer(): Promise<void> {
    const localBuffer = new Map(this.workflowResultBuffer);
    this.workflowResultBuffer.clear();
    const totalSize = localBuffer.size;
    const flushBatchSize = 50;
    try {
      let finishedCnt = 0;
      while (finishedCnt < totalSize) {
        let sqlStmt = "INSERT INTO dbos.transaction_outputs (workflow_uuid, function_id, output, error, txn_id, txn_snapshot, created_at) VALUES ";
        let paramCnt = 1;
        const values: any[] = [];
        const batchUUIDs: string[] = [];
        for (const [workflowUUID, wfBuffer] of localBuffer) {
          for (const [funcID, recorded] of wfBuffer) {
            const output = recorded.output;
            const txnSnapshot = recorded.txn_snapshot;
            const createdAt = recorded.created_at!
            if (paramCnt > 1) {
              sqlStmt += ", ";
            }
            sqlStmt += `($${paramCnt++}, $${paramCnt++}, $${paramCnt++}, $${paramCnt++}, null, $${paramCnt++}, $${paramCnt++})`;
            values.push(workflowUUID, funcID, JSON.stringify(output), JSON.stringify(null), txnSnapshot, createdAt);
          }
          batchUUIDs.push(workflowUUID);
          finishedCnt++;
          if (batchUUIDs.length >= flushBatchSize) {
            // Cap at the batch size.
            break;
          }
        }
        this.logger.debug(sqlStmt);
        // eslint-disable-next-line @typescript-eslint/no-unsafe-argument
        await this.userDatabase.query(sqlStmt, ...values);

        // Clean up after each batch succeeds
        batchUUIDs.forEach((value) => { localBuffer.delete(value); });
      }
    } catch (error) {
      (error as Error).message = `Error flushing workflow result buffer: ${(error as Error).message}`;
      this.logger.error(error);
      // If there is a failure in flushing the buffer, return items to the global buffer for retrying later.
      for (const [workflowUUID, wfBuffer] of localBuffer) {
        if (!this.workflowResultBuffer.has(workflowUUID)) {
          this.workflowResultBuffer.set(workflowUUID, wfBuffer)
        }
      }
    }
  }

  logRegisteredHTTPUrls() {
    this.logger.info("HTTP endpoints supported:");
    this.registeredOperations.forEach((registeredOperation) => {
      const ro = registeredOperation as HandlerRegistration<unknown, unknown[], unknown>;
      if (ro.apiURL) {
        this.logger.info("    " + ro.apiType.padEnd(4) + "  :  " + ro.apiURL);
        const roles = ro.getRequiredRoles();
        if (roles.length > 0) {
          this.logger.info("        Required Roles: " + JSON.stringify(roles));
        }
      }
    });
  }
}<|MERGE_RESOLUTION|>--- conflicted
+++ resolved
@@ -45,11 +45,8 @@
 import { HandlerRegistration } from './httpServer/handler';
 import { WorkflowContextDebug } from './debugger/debug_workflow';
 import { serializeError } from 'serialize-error';
-<<<<<<< HEAD
 import { ScheduledArgsAsSerialized, SchedulerRegistrationConfig } from './scheduler/scheduler';
-=======
 import { sleep } from './utils';
->>>>>>> e28e4ebb
 
 export interface DBOSNull { }
 export const dbosNull: DBOSNull = {};
