--- conflicted
+++ resolved
@@ -228,7 +228,6 @@
               username: userDBConfig.user,
               password: userDBConfig.password,
               database: userDBConfig.database,
-              // eslint-disable-next-line @typescript-eslint/no-unsafe-assignment, @typescript-eslint/no-unsafe-member-access
               entities: this.entities,
               ssl: userDBConfig.ssl,
             })
@@ -249,10 +248,6 @@
             user: userDBConfig.user,
             password: userDBConfig.password,
             database: userDBConfig.database,
-<<<<<<< HEAD
-=======
-            entities: this.entities,
->>>>>>> 18aa06de
             ssl: userDBConfig.ssl,
           },
         };
