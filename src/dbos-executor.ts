/* eslint-disable @typescript-eslint/no-explicit-any */
import {
  DBOSError,
  DBOSInitializationError,
  DBOSWorkflowConflictUUIDError,
  DBOSNotRegisteredError,
  DBOSDebuggerError,
} from './error';
import {
  InvokedHandle,
  Workflow,
  WorkflowConfig,
  WorkflowContext,
  WorkflowHandle,
  WorkflowParams,
  RetrievedHandle,
  WorkflowContextImpl,
  WorkflowStatus,
  StatusString,
  BufferedResult,
} from './workflow';

import { Transaction, TransactionConfig } from './transaction';
import { CommunicatorConfig, Communicator } from './communicator';
import { TelemetryCollector } from './telemetry/collector';
import { Tracer } from './telemetry/traces';
import { GlobalLogger as Logger } from './telemetry/logs';
import { TelemetryExporter } from './telemetry/exporters';
import { TelemetryConfig } from './telemetry';
import { PoolConfig } from 'pg';
import { SystemDatabase, PostgresSystemDatabase, WorkflowStatusInternal } from './system_database';
import { v4 as uuidv4 } from 'uuid';
import {
  PGNodeUserDatabase,
  PrismaUserDatabase,
  UserDatabase,
  TypeORMDatabase,
  UserDatabaseName,
  KnexUserDatabase,
} from './user_database';
import { MethodRegistrationBase, getRegisteredOperations, getOrCreateClassRegistration, MethodRegistration, getRegisteredMethodClassName, ConfiguredClass, getRegisteredMethodName, getClassConfiguration } from './decorators';
import { SpanStatusCode } from '@opentelemetry/api';
import knex, { Knex } from 'knex';
import { DBOSContextImpl, InitContext } from './context';
import { HandlerRegistration } from './httpServer/handler';
import { WorkflowContextDebug } from './debugger/debug_workflow';
import { serializeError } from 'serialize-error';
import { sleepms } from './utils';

export interface DBOSNull { }
export const dbosNull: DBOSNull = {};

/* Interface for DBOS configuration */
export interface DBOSConfig {
  readonly poolConfig: PoolConfig;
  readonly userDbclient?: UserDatabaseName;
  readonly telemetry?: TelemetryConfig;
  readonly system_database: string;
  readonly env?: Record<string, string>
  readonly application?: object;
  readonly debugProxy?: string;
  readonly debugMode?: boolean;
  readonly http?: {
    readonly cors_middleware?: boolean;
    readonly credentials?: boolean;
    readonly allowed_origins?: string[];
  };
}

interface WorkflowInfo {
  workflow: Workflow<any, any>;
  config: WorkflowConfig;
}

interface TransactionInfo {
  transaction: Transaction<any, any>;
  config: TransactionConfig;
}

interface CommunicatorInfo {
  communicator: Communicator<any, any>;
  config: CommunicatorConfig;
}

interface InternalWorkflowParams extends WorkflowParams {
  readonly tempWfType?: string;
  readonly tempWfName?: string;
  readonly tempWfClass?: string;
}

export const OperationType = {
  HANDLER: "handler",
  WORKFLOW: "workflow",
  TRANSACTION: "transaction",
  COMMUNICATOR: "communicator",
} as const;

const TempWorkflowType = {
  transaction: "transaction",
  external: "external",
  send: "send",
} as const;

export class DBOSExecutor {
  initialized: boolean;
  // User Database
  userDatabase: UserDatabase = null as unknown as UserDatabase;
  // System Database
  readonly systemDatabase: SystemDatabase;

  // Temporary workflows are created by calling transaction/send/recv directly from the executor class
  static readonly tempWorkflowName = "temp_workflow";

  readonly workflowInfoMap: Map<string, WorkflowInfo> = new Map([
    // We initialize the map with an entry for temporary workflows.
    [
      DBOSExecutor.tempWorkflowName,
      {
        workflow: async () => {
          this.logger.error("UNREACHABLE: Indirect invoke of temp workflow")
          return Promise.resolve()
        },
        config: {},
      },
    ],
  ]);
  readonly transactionInfoMap: Map<string, TransactionInfo> = new Map();
  readonly communicatorInfoMap: Map<string, CommunicatorInfo> = new Map();

  readonly registeredOperations: Array<MethodRegistrationBase> = [];
  readonly pendingWorkflowMap: Map<string, Promise<unknown>> = new Map(); // Map from workflowUUID to workflow promise
  readonly workflowResultBuffer: Map<string, Map<number, BufferedResult>> = new Map(); // Map from workflowUUID to its remaining result buffer.

  readonly telemetryCollector: TelemetryCollector;
  readonly flushBufferIntervalMs: number = 1000;
  readonly flushBufferID: NodeJS.Timeout;
  isFlushingBuffers = false;

  static readonly defaultNotificationTimeoutSec = 60;

  readonly debugMode: boolean;
  readonly debugProxy: string | undefined;
  static systemDBSchemaName = "dbos";

  readonly logger: Logger;
  readonly tracer: Tracer;
  // eslint-disable-next-line @typescript-eslint/ban-types
  entities: Function[] = [];

  /* WORKFLOW EXECUTOR LIFE CYCLE MANAGEMENT */
  constructor(readonly config: DBOSConfig, systemDatabase?: SystemDatabase) {
    this.debugMode = config.debugMode ?? false;
    this.debugProxy = config.debugProxy;

    // Set configured environment variables
    if (config.env) {
      for (const [key, value] of Object.entries(config.env)) {
        process.env[key] = value;
      }
    }

    if (config.telemetry?.OTLPExporter) {
      const OTLPExporter = new TelemetryExporter(config.telemetry.OTLPExporter);
      this.telemetryCollector = new TelemetryCollector(OTLPExporter);
    } else {
      // We always an collector to drain the signals queue, even if we don't have an exporter.
      this.telemetryCollector = new TelemetryCollector();
    }
    this.logger = new Logger(this.telemetryCollector, this.config.telemetry?.logs);
    this.tracer = new Tracer(this.telemetryCollector);

    if (this.debugMode) {
      this.logger.info("Running in debug mode!");
      if (this.debugProxy) {
        try {
          const url = new URL(this.config.debugProxy!);
          this.config.poolConfig.host = url.hostname;
          this.config.poolConfig.port = parseInt(url.port, 10);
          this.logger.info(`Debugging mode proxy: ${this.config.poolConfig.host}:${this.config.poolConfig.port}`);
        } catch (err) {
          this.logger.error(err);
          throw err;
        }
      }
    }

    if (systemDatabase) {
      this.logger.debug("Using provided system database"); // XXX print the name or something
      this.systemDatabase = systemDatabase;
    } else {
      this.logger.debug("Using Postgres system database");
      this.systemDatabase = new PostgresSystemDatabase(this.config.poolConfig, this.config.system_database, this.logger);
    }

    this.flushBufferID = setInterval(() => {
      if (!this.debugMode && !this.isFlushingBuffers) {
        this.isFlushingBuffers = true;
        void this.flushWorkflowBuffers();
      }
    }, this.flushBufferIntervalMs);
    this.logger.debug("Started workflow status buffer worker");

    this.initialized = false;
  }

  configureDbClient() {
    const userDbClient = this.config.userDbclient;
    const userDBConfig = this.config.poolConfig;
    if (userDbClient === UserDatabaseName.PRISMA) {
      // TODO: make Prisma work with debugger proxy.
      // eslint-disable-next-line @typescript-eslint/no-unsafe-assignment, @typescript-eslint/no-var-requires
      const { PrismaClient } = require("@prisma/client");
      // eslint-disable-next-line @typescript-eslint/no-unsafe-argument, @typescript-eslint/no-unsafe-call
      this.userDatabase = new PrismaUserDatabase(new PrismaClient());
      this.logger.debug("Loaded Prisma user database");
    } else if (userDbClient === UserDatabaseName.TYPEORM) {
      // eslint-disable-next-line @typescript-eslint/no-unsafe-assignment, @typescript-eslint/no-var-requires
      const DataSourceExports = require("typeorm");
      try {
        this.userDatabase = new TypeORMDatabase(
          // eslint-disable-next-line @typescript-eslint/no-unsafe-argument, @typescript-eslint/no-unsafe-call, @typescript-eslint/no-unsafe-member-access
          new DataSourceExports.DataSource({
            type: "postgres", // perhaps should move to config file
            host: userDBConfig.host,
            port: userDBConfig.port,
            username: userDBConfig.user,
            password: userDBConfig.password,
            database: userDBConfig.database,
            entities: this.entities,
            ssl: userDBConfig.ssl,
          })
        );
      } catch (s) {
        (s as Error).message = `Error loading TypeORM user database: ${(s as Error).message}`;
        this.logger.error(s);
      }
      this.logger.debug("Loaded TypeORM user database");
    } else if (userDbClient === UserDatabaseName.KNEX) {
      const knexConfig: Knex.Config = {
        client: "postgres",
        connection: {
          host: userDBConfig.host,
          port: userDBConfig.port,
          user: userDBConfig.user,
          password: userDBConfig.password,
          database: userDBConfig.database,
          ssl: userDBConfig.ssl,
        },
      };
      this.userDatabase = new KnexUserDatabase(knex(knexConfig));
      this.logger.debug("Loaded Knex user database");
    } else {
      this.userDatabase = new PGNodeUserDatabase(userDBConfig);
      this.logger.debug("Loaded Postgres user database");
    }
  }

  #registerClass(cls: object) {
    const registeredClassOperations = getRegisteredOperations(cls);
    this.registeredOperations.push(...registeredClassOperations);
    for (const ro of registeredClassOperations) {
      if (ro.workflowConfig) {
<<<<<<< HEAD
        this.#registerWorkflow(ro);
      } else if (ro.txnConfig) {
        this.#registerTransaction(ro);
      } else if (ro.commConfig) {
        this.#registerCommunicator(ro);
=======
        const wf = ro.registeredFunction as Workflow<any, any>;
        this.#registerWorkflow(wf, {...ro.workflowConfig});
        this.logger.debug(`Registered workflow ${ro.name}`);
      } else if (ro.txnConfig) {
        const tx = ro.registeredFunction as Transaction<any, any>;
        this.#registerTransaction(tx, ro.txnConfig);
        this.logger.debug(`Registered transaction ${ro.name}`);
      } else if (ro.commConfig) {
        const comm = ro.registeredFunction as Communicator<any, any>;
        this.#registerCommunicator(comm, ro.commConfig);
        this.logger.debug(`Registered communicator ${ro.name}`);
>>>>>>> f8cc4c6d
      }
    }
  }

  async init(...classes: object[]): Promise<void> {
    if (this.initialized) {
      this.logger.error("Workflow executor already initialized!");
      return;
    }

    type AnyConstructor = new (...args: unknown[]) => object;
    try {
      for (const cls of classes) {
        const reg = getOrCreateClassRegistration(cls as AnyConstructor);
        if (reg.ormEntities.length > 0) {
          this.entities = this.entities.concat(reg.ormEntities);
          this.logger.debug(`Loaded ${reg.ormEntities.length} ORM entities`);
        }
      }

      this.configureDbClient();

      if (!this.userDatabase) {
        this.logger.error("No user database configured!");
        throw new DBOSInitializationError("No user database configured!");
      }

      for (const cls of classes) {
        this.#registerClass(cls);
      }

      // Debug mode doesn't need to initialize the DBs. Everything should appear to be read-only.
      await this.userDatabase.init(this.debugMode);
      if (!this.debugMode) {
        await this.systemDatabase.init();
        await this.recoverPendingWorkflows();
      }
    } catch (err) {
      (err as Error).message = `failed to initialize workflow executor: ${(err as Error).message}`
      throw new DBOSInitializationError(`${(err as Error).message}`);
    }
    this.initialized = true;

    // Only execute init code if under non-debug mode
    if (!this.debugMode) {
      for (const cls of classes) {
        // Init its configurations
        const creg = getOrCreateClassRegistration(cls as AnyConstructor);
        for (const [_cfgname, cfg] of creg.configurations) {
          await cfg.init.initConfiguration(new InitContext(this), cfg.arg);
        }
      }

      for (const v of this.registeredOperations) {
        const m = v as MethodRegistration<unknown, unknown[], unknown>;
        if (m.init === true) {
          this.logger.debug("Executing init method: " + m.name);
          await m.origFunction(new InitContext(this));
        }
      }
    }

    this.logger.info("Workflow executor initialized");
  }

  async destroy() {
    if (this.pendingWorkflowMap.size > 0) {
      this.logger.info("Waiting for pending workflows to finish.");
      await Promise.allSettled(this.pendingWorkflowMap.values());
    }
    clearInterval(this.flushBufferID);
    if (!this.debugMode && !this.isFlushingBuffers) {
      // Don't flush the buffers if we're already flushing them in the background.
      await this.flushWorkflowBuffers();
    }
    while (this.isFlushingBuffers) {
      this.logger.info("Waiting for result buffers to be exported.");
      await sleepms(1000);
    }
    await this.systemDatabase.destroy();
    await this.userDatabase.destroy();
    await this.logger.destroy();
  }

  /* WORKFLOW OPERATIONS */

<<<<<<< HEAD
  #registerWorkflow(ro :MethodRegistrationBase) {
    const wf = ro.registeredFunction as Workflow<unknown>;
    if (wf.name === DBOSExecutor.tempWorkflowName) {
      throw new DBOSError(`Unexpected use of reserved workflow name: ${wf.name}`);
    }
    const wfn = getRegisteredMethodClassName(wf) + '.' + ro.name;
    if (this.workflowInfoMap.has(wfn)) {
      throw new DBOSError(`Repeated workflow name: ${wfn}`);
=======
  #registerWorkflow<T extends any[], R>(wf: Workflow<T, R>, config: WorkflowConfig = {}) {
    if (wf.name === DBOSExecutor.tempWorkflowName || this.workflowInfoMap.has(wf.name)) {
      throw new DBOSError(`Repeated workflow name: ${wf.name}`);
>>>>>>> f8cc4c6d
    }
    const workflowInfo: WorkflowInfo = {
      workflow: wf,
      config: {...ro.workflowConfig},
    };
    this.workflowInfoMap.set(wfn, workflowInfo);
    this.logger.debug(`Registered workflow ${wfn}`);
  }

<<<<<<< HEAD
  #registerTransaction(ro: MethodRegistrationBase) {
    const txf = ro.registeredFunction as Transaction<unknown>;
    const tfn = getRegisteredMethodClassName(txf) + '.' + ro.name;

    if (this.transactionInfoMap.has(tfn)) {
      throw new DBOSError(`Repeated Transaction name: ${tfn}`);
=======
  #registerTransaction<T extends any[], R>(txn: Transaction<T, R>, params: TransactionConfig = {}) {
    if (this.transactionInfoMap.has(txn.name)) {
      throw new DBOSError(`Repeated Transaction name: ${txn.name}`);
>>>>>>> f8cc4c6d
    }
    const txnInfo: TransactionInfo = {
      transaction: txf,
      config: {...ro.txnConfig},
    };
    this.transactionInfoMap.set(tfn, txnInfo);
    this.logger.debug(`Registered transaction ${tfn}`);
  }

<<<<<<< HEAD
  #registerCommunicator(ro: MethodRegistrationBase) {
    const comm = ro.registeredFunction as Communicator<unknown>;
    const cfn = getRegisteredMethodClassName(comm) + '.' + ro.name;
    if (this.communicatorInfoMap.has(cfn)) {
      throw new DBOSError(`Repeated Commmunicator name: ${cfn}`);
=======
  #registerCommunicator<T extends any[], R>(comm: Communicator<T, R>, params: CommunicatorConfig = {}) {
    if (this.communicatorInfoMap.has(comm.name)) {
      throw new DBOSError(`Repeated Commmunicator name: ${comm.name}`);
>>>>>>> f8cc4c6d
    }
    const commInfo: CommunicatorInfo = {
      communicator: comm,
      config: {...ro.commConfig},
    };
    this.communicatorInfoMap.set(cfn, commInfo);
    this.logger.debug(`Registered communicator ${cfn}`);
  }

  getWorkflowInfo(wf: Workflow<unknown>) {
    const wfname = (wf.name === DBOSExecutor.tempWorkflowName)
      ? wf.name
      : getRegisteredMethodClassName(wf) + '.' + wf.name;
    return this.workflowInfoMap.get(wfname);
  }
  getWorkflowInfoByStatus(wf: WorkflowStatus) {
    const wfname = wf.workflowClassName + '.' + wf.workflowName;
    let wfInfo = this.workflowInfoMap.get(wfname);
    if (!wfInfo && !wf.workflowClassName) {
      for (const [_wfn, wfr] of this.workflowInfoMap) {
        if (wf.workflowName === wfr.workflow.name) {
          if (wfInfo) {
            throw new DBOSError(`Recovered workflow function name '${wf.workflowName}' is ambiguous.  The ambiguous name was recently added; remove it and recover pending workflows before re-adding the new function.`);
          }
          else {
            wfInfo = wfr;
          }  
        }
      }
    }

    return {wfInfo, config: getClassConfiguration(wf.workflowClassName, wf.workflowConfigName)};
  }

  getTransactionInfo(tf: Transaction<unknown>) {
    const tfname = getRegisteredMethodClassName(tf) + '.' + tf.name;
    return this.transactionInfoMap.get(tfname);
  }
  getTransactionInfoByNames(className: string, functionName: string, cfgName: string) {
    const tfname = className + '.' + functionName;
    let txnInfo: TransactionInfo | undefined = this.transactionInfoMap.get(tfname);

    if (!txnInfo && !className) {
      for (const [_wfn, tfr] of this.transactionInfoMap) {
        if (functionName === tfr.transaction.name) {
          if (txnInfo) {
            throw new DBOSError(`Recovered transaction function name '${functionName}' is ambiguous.  The ambiguous name was recently added; remove it and recover pending workflows before re-adding the new function.`);
          }
          else {
            txnInfo = tfr;
          }  
        }
      }
    }

    return {txnInfo, config: getClassConfiguration(className, cfgName)};
  }

  getCommunicatorInfo(cf: Communicator<unknown>) {
    const cfname = getRegisteredMethodClassName(cf) + '.' + cf.name;
    return this.communicatorInfoMap.get(cfname);
  }
  getCommunicatorInfoByNames(className: string, functionName: string, cfgName: string) {
    const cfname = className + '.' + functionName;
    let commInfo: CommunicatorInfo | undefined = this.communicatorInfoMap.get(cfname);

    if (!commInfo && !className) {
      for (const [_wfn, cfr] of this.communicatorInfoMap) {
        if (functionName === cfr.communicator.name) {
          if (commInfo) {
            throw new DBOSError(`Recovered communicator function name '${functionName}' is ambiguous.  The ambiguous name was recently added; remove it and recover pending workflows before re-adding the new function.`);
          }
          else {
            commInfo = cfr;
          }  
        }
      }
    }

    return {commInfo, config: getClassConfiguration(className, cfgName)};
  }

  async workflow<T extends any[], R>(wf: Workflow<T, R>, params: InternalWorkflowParams, ...args: T): Promise<WorkflowHandle<R>> {
    if (this.debugMode) {
      return this.debugWorkflow(wf, params, undefined, undefined, ...args);
    }
    return this.internalWorkflow(wf, params, undefined, undefined, ...args);
  }

  // If callerUUID and functionID are set, it means the workflow is invoked from within a workflow.
  async internalWorkflow<T extends any[], R>(wf: Workflow<T, R>, params: InternalWorkflowParams, callerUUID?: string, callerFunctionID?: number, ...args: T): Promise<WorkflowHandle<R>> {
    const workflowUUID: string = params.workflowUUID ? params.workflowUUID : this.#generateUUID();
    const presetUUID: boolean = params.workflowUUID ? true : false;

    const wInfo = this.getWorkflowInfo(wf as Workflow<unknown>);
    if (wInfo === undefined) {
      throw new DBOSNotRegisteredError(wf.name);
    }
    const wConfig = wInfo.config;

    const wCtxt: WorkflowContextImpl = new WorkflowContextImpl(this, params.parentCtx, workflowUUID, wConfig, wf.name, presetUUID, params.tempWfType, params.tempWfName, params.classConfig);

    // If running in DBOS Cloud, set the executor ID
    if (process.env.DBOS__VMID) {
      wCtxt.executorID = process.env.DBOS__VMID
    }

    const internalStatus: WorkflowStatusInternal = {
      workflowUUID: workflowUUID,
      status: StatusString.PENDING,
      name: wf.name,
      className: wCtxt.isTempWorkflow ? "" : getRegisteredMethodClassName(wf),
      configName: params.classConfig?.cfgname || "",
      authenticatedUser: wCtxt.authenticatedUser,
      output: undefined,
      error: "",
      assumedRole: wCtxt.assumedRole,
      authenticatedRoles: wCtxt.authenticatedRoles,
      request: wCtxt.request,
      executorID: wCtxt.executorID,
      createdAt: Date.now() // Remember the start time of this workflow
    };

    if (wCtxt.isTempWorkflow) {
      internalStatus.name = `${DBOSExecutor.tempWorkflowName}-${wCtxt.tempWfOperationType}-${wCtxt.tempWfOperationName}`;
      internalStatus.className = params.tempWfClass ?? "";
    }

    // Synchronously set the workflow's status to PENDING and record workflow inputs (for non single-transaction workflows).
    // We have to do it for all types of workflows because operation_outputs table has a foreign key constraint on workflow status table.
    if (wCtxt.tempWfOperationType !== TempWorkflowType.transaction) {
      args = await this.systemDatabase.initWorkflowStatus(internalStatus, args);
    }

    const runWorkflow = async () => {
      let result: R;

      // Execute the workflow.
      try {
        result = await wf(wCtxt, ...args);
        internalStatus.output = result;
        internalStatus.status = StatusString.SUCCESS;
        this.systemDatabase.bufferWorkflowOutput(workflowUUID, internalStatus);
        wCtxt.span.setStatus({ code: SpanStatusCode.OK });
      } catch (err) {
        if (err instanceof DBOSWorkflowConflictUUIDError) {
          // Retrieve the handle and wait for the result.
          const retrievedHandle = this.retrieveWorkflow<R>(workflowUUID);
          result = await retrievedHandle.getResult();
          wCtxt.span.setAttribute("cached", true);
          wCtxt.span.setStatus({ code: SpanStatusCode.OK });
        } else {
          // Record the error.
          const e: Error = err as Error;
          this.logger.error(e);
          if (wCtxt.isTempWorkflow) {
            internalStatus.name = `${DBOSExecutor.tempWorkflowName}-${wCtxt.tempWfOperationType}-${wCtxt.tempWfOperationName}`;
          }
          internalStatus.error = JSON.stringify(serializeError(e));
          internalStatus.status = StatusString.ERROR;
          await this.systemDatabase.recordWorkflowError(workflowUUID, internalStatus);
          // TODO: Log errors, but not in the tests when they're expected.
          wCtxt.span.setStatus({ code: SpanStatusCode.ERROR, message: e.message });
          throw err;
        }
      } finally {
        this.tracer.endSpan(wCtxt.span);
        if (wCtxt.tempWfOperationType === TempWorkflowType.transaction) {
          // For single-transaction workflows, asynchronously record inputs.
          // We must buffer inputs after workflow status is buffered/flushed because workflow_inputs table has a foreign key reference to the workflow_status table.
          this.systemDatabase.bufferWorkflowInputs(workflowUUID, args);
        }
      }
      // Asynchronously flush the result buffer.
      if (wCtxt.resultBuffer.size > 0) {
        this.workflowResultBuffer.set(wCtxt.workflowUUID, wCtxt.resultBuffer);
      }
      return result;
    };
    const workflowPromise: Promise<R> = runWorkflow();

    // Need to await for the workflow and capture errors.
    const awaitWorkflowPromise = workflowPromise
      .catch((error) => {
        this.logger.debug("Captured error in awaitWorkflowPromise: " + error);
      })
      .finally(() => {
        // Remove itself from pending workflow map.
        this.pendingWorkflowMap.delete(workflowUUID);
      });
    this.pendingWorkflowMap.set(workflowUUID, awaitWorkflowPromise);

    // Return the normal handle that doesn't capture errors.
    return new InvokedHandle(this.systemDatabase, workflowPromise, workflowUUID, wf.name, callerUUID, callerFunctionID);
  }

  /**
   * DEBUG MODE workflow execution, skipping all the recording
   */
  async debugWorkflow<T extends any[], R>(wf: Workflow<T, R>, params: WorkflowParams, callerUUID?: string, callerFunctionID?: number, ...args: T): Promise<WorkflowHandle<R>> {
    // In debug mode, we must have a specific workflow UUID.
    if (!params.workflowUUID) {
      throw new DBOSDebuggerError("Workflow UUID not found!");
    }
    const workflowUUID = params.workflowUUID;
    const wInfo = this.getWorkflowInfo(wf as Workflow<unknown>);
    if (wInfo === undefined) {
      throw new DBOSDebuggerError("Workflow unregistered! " + wf.name);
    }
    const wConfig = wInfo.config;

    const wCtxt = new WorkflowContextDebug(this, params.parentCtx, workflowUUID, wConfig, wf.name, params.classConfig);

    // A workflow must have run before.
    const wfStatus = await this.systemDatabase.getWorkflowStatus(workflowUUID);
    const recordedInputs = await this.systemDatabase.getWorkflowInputs(workflowUUID);
    if (!wfStatus || !recordedInputs) {
      throw new DBOSDebuggerError("Workflow status or inputs not found! UUID: " + workflowUUID);
    }

    // Make sure we use the same input.
    if (JSON.stringify(args) !== JSON.stringify(recordedInputs)) {
      throw new DBOSDebuggerError(`Detect different input for the workflow UUID ${workflowUUID}!\n Received: ${JSON.stringify(args)}\n Original: ${JSON.stringify(recordedInputs)}`);
    }

    const workflowPromise: Promise<R> = wf(wCtxt, ...args)
      .then(async (result) => {
        // Check if the result is the same.
        const recordedResult = await this.systemDatabase.getWorkflowResult<R>(workflowUUID);
        if (result === undefined && !recordedResult) {
          return result;
        }
        if (JSON.stringify(result) !== JSON.stringify(recordedResult)) {
          this.logger.error(`Detect different output for the workflow UUID ${workflowUUID}!\n Received: ${JSON.stringify(result)}\n Original: ${JSON.stringify(recordedResult)}`);
        }
        return recordedResult; // Always return the recorded result.
      });
    return new InvokedHandle(this.systemDatabase, workflowPromise, workflowUUID, wf.name, callerUUID, callerFunctionID);
  }

  async transaction<T extends any[], R>(txn: Transaction<T, R>, params: WorkflowParams, ...args: T): Promise<R> {
    // Create a workflow and call transaction.
    const temp_workflow = async (ctxt: WorkflowContext, ...args: T) => {
      const ctxtImpl = ctxt as WorkflowContextImpl;
      return await ctxtImpl.transaction(txn, params.classConfig, ...args);
    };
<<<<<<< HEAD
    return (await this.workflow(temp_workflow, {
      ...params,
      tempWfType: TempWorkflowType.transaction,
      tempWfName: getRegisteredMethodName(txn),
      tempWfClass: getRegisteredMethodClassName(txn),
    }, ...args)).getResult();
=======
    return (await this.workflow(temp_workflow, { ...params, tempWfType: TempWorkflowType.transaction, tempWfName: txn.name }, ...args)).getResult();
>>>>>>> f8cc4c6d
  }

  async external<T extends any[], R>(commFn: Communicator<T, R>, params: WorkflowParams, ...args: T): Promise<R> {
    // Create a workflow and call external.
    const temp_workflow = async (ctxt: WorkflowContext, ...args: T) => {
      const ctxtImpl = ctxt as WorkflowContextImpl;
      return await ctxtImpl.external(commFn, params.classConfig, ...args);
    };
    return (await this.workflow(temp_workflow, {
      ...params,
      tempWfType: TempWorkflowType.external,
      tempWfName: getRegisteredMethodName(commFn),
      tempWfClass: getRegisteredMethodClassName(commFn),
    }, ...args)).getResult();
  }

  async send<T extends NonNullable<any>>(destinationUUID: string, message: T, topic?: string, idempotencyKey?: string): Promise<void> {
    // Create a workflow and call send.
    const temp_workflow = async (ctxt: WorkflowContext, destinationUUID: string, message: T, topic?: string) => {
      return await ctxt.send<T>(destinationUUID, message, topic);
    };
    const workflowUUID = idempotencyKey ? destinationUUID + idempotencyKey : undefined;
    return (await this.workflow(temp_workflow, { workflowUUID: workflowUUID, tempWfType: TempWorkflowType.send, classConfig: null }, destinationUUID, message, topic)).getResult();
  }

  /**
   * Wait for a workflow to emit an event, then return its value.
   */
  async getEvent<T extends NonNullable<any>>(workflowUUID: string, key: string, timeoutSeconds: number = DBOSExecutor.defaultNotificationTimeoutSec): Promise<T | null> {
    return this.systemDatabase.getEvent(workflowUUID, key, timeoutSeconds);
  }

  /**
   * Retrieve a handle for a workflow UUID.
   */
  retrieveWorkflow<R>(workflowUUID: string): WorkflowHandle<R> {
    return new RetrievedHandle(this.systemDatabase, workflowUUID);
  }

  /* INTERNAL HELPERS */
  #generateUUID(): string {
    return uuidv4();
  }

  /**
   * A recovery process that by default runs during executor init time.
   * It runs to completion all pending workflows that were executing when the previous executor failed.
   */
  async recoverPendingWorkflows(executorIDs: string[] = ["local"]): Promise<WorkflowHandle<any>[]> {
    const pendingWorkflows: string[] = [];
    for (const execID of executorIDs) {
      if (execID == "local" && process.env.DBOS__VMID) {
        this.logger.debug(`Skip local recovery because it's running in a VM: ${process.env.DBOS__VMID}`);
        continue;
      }
      this.logger.debug(`Recovering workflows of executor: ${execID}`);
      const wIDs = await this.systemDatabase.getPendingWorkflows(execID);
      pendingWorkflows.push(...wIDs);
    }

    const handlerArray: WorkflowHandle<any>[] = [];
    for (const workflowUUID of pendingWorkflows) {
      try {
        handlerArray.push(await this.executeWorkflowUUID(workflowUUID));
      } catch (e) {
        this.logger.warn(`Recovery of workflow ${workflowUUID} failed: ${(e as Error).message}`);
      }
    }
    return handlerArray;
  }

  async executeWorkflowUUID(workflowUUID: string): Promise<WorkflowHandle<unknown>> {
    const wfStatus = await this.systemDatabase.getWorkflowStatus(workflowUUID);
    const inputs = await this.systemDatabase.getWorkflowInputs(workflowUUID);
    if (!inputs || !wfStatus) {
      this.logger.error(`Failed to find inputs for workflowUUID: ${workflowUUID}`);
      throw new DBOSError(`Failed to find inputs for workflow UUID: ${workflowUUID}`);
    }
    const parentCtx = this.#getRecoveryContext(workflowUUID, wfStatus);

    const {wfInfo, config} = this.getWorkflowInfoByStatus(wfStatus);

    if (wfInfo) {
<<<<<<< HEAD
      return this.workflow(wfInfo.workflow, { workflowUUID: workflowUUID, parentCtx: parentCtx ?? undefined, classConfig: config }, ...inputs);
=======
      // eslint-disable-next-line @typescript-eslint/no-unsafe-argument
      return this.workflow(wfInfo.workflow, { workflowUUID: workflowUUID, parentCtx: parentCtx ?? undefined }, ...inputs);
>>>>>>> f8cc4c6d
    }

    // Should be temporary workflows. Parse the name of the workflow.
    const wfName = wfStatus.workflowName;
    const nameArr = wfName.split("-");
    if (!nameArr[0].startsWith(DBOSExecutor.tempWorkflowName)) {
      // CB - Doesn't this happen if the user changed the function name in their code?
      throw new DBOSError(`This should never happen! Cannot find workflow info for a non-temporary workflow! UUID ${workflowUUID}, name ${wfName}`);
    }

<<<<<<< HEAD
    let temp_workflow: Workflow<unknown>;
    let clscfg: ConfiguredClass<unknown> | null = null;
=======
    let temp_workflow: Workflow<any, any>;
>>>>>>> f8cc4c6d
    if (nameArr[1] === TempWorkflowType.transaction) {
      const {txnInfo, config} = this.getTransactionInfoByNames(wfStatus.workflowClassName, nameArr[2], wfStatus.workflowConfigName);
      if (!txnInfo) {
        this.logger.error(`Cannot find transaction info for UUID ${workflowUUID}, name ${nameArr[2]}`);
        throw new DBOSNotRegisteredError(nameArr[2]);
      }
      temp_workflow = async (ctxt: WorkflowContext, ...args: any[]) => {
        const ctxtImpl = ctxt as WorkflowContextImpl;
<<<<<<< HEAD
        return await ctxtImpl.transaction(txnInfo.transaction, config, ...args);
=======
        // eslint-disable-next-line @typescript-eslint/no-unsafe-return, @typescript-eslint/no-unsafe-argument
        return await ctxtImpl.transaction(txnInfo.transaction, ...args);
>>>>>>> f8cc4c6d
      };
      clscfg = config;
    } else if (nameArr[1] === TempWorkflowType.external) {
      const {commInfo, config} = this.getCommunicatorInfoByNames(wfStatus.workflowClassName, nameArr[2], wfStatus.workflowConfigName);
      if (!commInfo) {
        this.logger.error(`Cannot find communicator info for UUID ${workflowUUID}, name ${nameArr[2]}`);
        throw new DBOSNotRegisteredError(nameArr[2]);
      }
      temp_workflow = async (ctxt: WorkflowContext, ...args: any[]) => {
        const ctxtImpl = ctxt as WorkflowContextImpl;
<<<<<<< HEAD
        return await ctxtImpl.external(commInfo.communicator, config, ...args);
=======
        // eslint-disable-next-line @typescript-eslint/no-unsafe-return, @typescript-eslint/no-unsafe-argument
        return await ctxtImpl.external(commInfo.communicator, ...args);
>>>>>>> f8cc4c6d
      };
      clscfg = config;
    } else if (nameArr[1] === TempWorkflowType.send) {
      temp_workflow = async (ctxt: WorkflowContext, ...args: any[]) => {
        // eslint-disable-next-line @typescript-eslint/no-unsafe-argument
        return await ctxt.send<any>(args[0], args[1], args[2]);
      };
      clscfg = null;
    } else {
      this.logger.error(`Unrecognized temporary workflow! UUID ${workflowUUID}, name ${wfName}`)
      throw new DBOSNotRegisteredError(wfName);
    }
<<<<<<< HEAD
    return this.workflow(temp_workflow, { workflowUUID: workflowUUID, parentCtx: parentCtx ?? undefined, classConfig: clscfg}, ...inputs);
=======
    // eslint-disable-next-line @typescript-eslint/no-unsafe-argument
    return this.workflow(temp_workflow, { workflowUUID: workflowUUID, parentCtx: parentCtx ?? undefined }, ...inputs);
>>>>>>> f8cc4c6d
  }

  // NOTE: this creates a new span, it does not inherit the span from the original workflow
  #getRecoveryContext(workflowUUID: string, status: WorkflowStatus): DBOSContextImpl {
    const span = this.tracer.startSpan(
      status.workflowName,
      {
        operationUUID: workflowUUID,
        operationType: OperationType.WORKFLOW,
        status: status.status,
        authenticatedUser: status.authenticatedUser,
        assumedRole: status.assumedRole,
        authenticatedRoles: status.authenticatedRoles,
      },
    );
    const oc = new DBOSContextImpl(status.workflowName, span, this.logger);
    oc.request = status.request;
    oc.authenticatedUser = status.authenticatedUser;
    oc.authenticatedRoles = status.authenticatedRoles;
    oc.assumedRole = status.assumedRole;
    oc.workflowUUID = workflowUUID;
    return oc;
  }

  /* BACKGROUND PROCESSES */
  /**
   * Periodically flush the workflow output buffer to the system database.
   */
  async flushWorkflowBuffers() {
    if (this.initialized) {
      await this.flushWorkflowResultBuffer();
      await this.systemDatabase.flushWorkflowSystemBuffers();
    }
    this.isFlushingBuffers = false;
  }

  async flushWorkflowResultBuffer(): Promise<void> {
    const localBuffer = new Map(this.workflowResultBuffer);
    this.workflowResultBuffer.clear();
    const totalSize = localBuffer.size;
    const flushBatchSize = 50;
    try {
      let finishedCnt = 0;
      while (finishedCnt < totalSize) {
        let sqlStmt = "INSERT INTO dbos.transaction_outputs (workflow_uuid, function_id, output, error, txn_id, txn_snapshot, created_at) VALUES ";
        let paramCnt = 1;
        const values: any[] = [];
        const batchUUIDs: string[] = [];
        for (const [workflowUUID, wfBuffer] of localBuffer) {
          for (const [funcID, recorded] of wfBuffer) {
            const output = recorded.output;
            const txnSnapshot = recorded.txn_snapshot;
            const createdAt = recorded.created_at!
            if (paramCnt > 1) {
              sqlStmt += ", ";
            }
            sqlStmt += `($${paramCnt++}, $${paramCnt++}, $${paramCnt++}, $${paramCnt++}, null, $${paramCnt++}, $${paramCnt++})`;
            values.push(workflowUUID, funcID, JSON.stringify(output), JSON.stringify(null), txnSnapshot, createdAt);
          }
          batchUUIDs.push(workflowUUID);
          finishedCnt++;
          if (batchUUIDs.length >= flushBatchSize) {
            // Cap at the batch size.
            break;
          }
        }
        this.logger.debug(sqlStmt);
        // eslint-disable-next-line @typescript-eslint/no-unsafe-argument
        await this.userDatabase.query(sqlStmt, ...values);

        // Clean up after each batch succeeds
        batchUUIDs.forEach((value) => { localBuffer.delete(value); });
      }
    } catch (error) {
      (error as Error).message = `Error flushing workflow result buffer: ${(error as Error).message}`;
      this.logger.error(error);
      // If there is a failure in flushing the buffer, return items to the global buffer for retrying later.
      for (const [workflowUUID, wfBuffer] of localBuffer) {
        if (!this.workflowResultBuffer.has(workflowUUID)) {
          this.workflowResultBuffer.set(workflowUUID, wfBuffer)
        }
      }
    }
  }

  logRegisteredHTTPUrls() {
    this.logger.info("HTTP endpoints supported:");
    this.registeredOperations.forEach((registeredOperation) => {
      const ro = registeredOperation as HandlerRegistration<unknown, unknown[], unknown>;
      if (ro.apiURL) {
        this.logger.info("    " + ro.apiType.padEnd(4) + "  :  " + ro.apiURL);
        const roles = ro.getRequiredRoles();
        if (roles.length > 0) {
          this.logger.info("        Required Roles: " + JSON.stringify(roles));
        }
      }
    });
  }
}<|MERGE_RESOLUTION|>--- conflicted
+++ resolved
@@ -260,25 +260,11 @@
     this.registeredOperations.push(...registeredClassOperations);
     for (const ro of registeredClassOperations) {
       if (ro.workflowConfig) {
-<<<<<<< HEAD
         this.#registerWorkflow(ro);
       } else if (ro.txnConfig) {
         this.#registerTransaction(ro);
       } else if (ro.commConfig) {
         this.#registerCommunicator(ro);
-=======
-        const wf = ro.registeredFunction as Workflow<any, any>;
-        this.#registerWorkflow(wf, {...ro.workflowConfig});
-        this.logger.debug(`Registered workflow ${ro.name}`);
-      } else if (ro.txnConfig) {
-        const tx = ro.registeredFunction as Transaction<any, any>;
-        this.#registerTransaction(tx, ro.txnConfig);
-        this.logger.debug(`Registered transaction ${ro.name}`);
-      } else if (ro.commConfig) {
-        const comm = ro.registeredFunction as Communicator<any, any>;
-        this.#registerCommunicator(comm, ro.commConfig);
-        this.logger.debug(`Registered communicator ${ro.name}`);
->>>>>>> f8cc4c6d
       }
     }
   }
@@ -365,20 +351,14 @@
 
   /* WORKFLOW OPERATIONS */
 
-<<<<<<< HEAD
   #registerWorkflow(ro :MethodRegistrationBase) {
-    const wf = ro.registeredFunction as Workflow<unknown>;
+    const wf = ro.registeredFunction as Workflow<unknown[], unknown>;
     if (wf.name === DBOSExecutor.tempWorkflowName) {
       throw new DBOSError(`Unexpected use of reserved workflow name: ${wf.name}`);
     }
     const wfn = getRegisteredMethodClassName(wf) + '.' + ro.name;
     if (this.workflowInfoMap.has(wfn)) {
       throw new DBOSError(`Repeated workflow name: ${wfn}`);
-=======
-  #registerWorkflow<T extends any[], R>(wf: Workflow<T, R>, config: WorkflowConfig = {}) {
-    if (wf.name === DBOSExecutor.tempWorkflowName || this.workflowInfoMap.has(wf.name)) {
-      throw new DBOSError(`Repeated workflow name: ${wf.name}`);
->>>>>>> f8cc4c6d
     }
     const workflowInfo: WorkflowInfo = {
       workflow: wf,
@@ -388,18 +368,12 @@
     this.logger.debug(`Registered workflow ${wfn}`);
   }
 
-<<<<<<< HEAD
   #registerTransaction(ro: MethodRegistrationBase) {
-    const txf = ro.registeredFunction as Transaction<unknown>;
+    const txf = ro.registeredFunction as Transaction<unknown[], unknown>;
     const tfn = getRegisteredMethodClassName(txf) + '.' + ro.name;
 
     if (this.transactionInfoMap.has(tfn)) {
       throw new DBOSError(`Repeated Transaction name: ${tfn}`);
-=======
-  #registerTransaction<T extends any[], R>(txn: Transaction<T, R>, params: TransactionConfig = {}) {
-    if (this.transactionInfoMap.has(txn.name)) {
-      throw new DBOSError(`Repeated Transaction name: ${txn.name}`);
->>>>>>> f8cc4c6d
     }
     const txnInfo: TransactionInfo = {
       transaction: txf,
@@ -409,17 +383,11 @@
     this.logger.debug(`Registered transaction ${tfn}`);
   }
 
-<<<<<<< HEAD
   #registerCommunicator(ro: MethodRegistrationBase) {
-    const comm = ro.registeredFunction as Communicator<unknown>;
+    const comm = ro.registeredFunction as Communicator<unknown[], unknown>;
     const cfn = getRegisteredMethodClassName(comm) + '.' + ro.name;
     if (this.communicatorInfoMap.has(cfn)) {
       throw new DBOSError(`Repeated Commmunicator name: ${cfn}`);
-=======
-  #registerCommunicator<T extends any[], R>(comm: Communicator<T, R>, params: CommunicatorConfig = {}) {
-    if (this.communicatorInfoMap.has(comm.name)) {
-      throw new DBOSError(`Repeated Commmunicator name: ${comm.name}`);
->>>>>>> f8cc4c6d
     }
     const commInfo: CommunicatorInfo = {
       communicator: comm,
@@ -666,16 +634,12 @@
       const ctxtImpl = ctxt as WorkflowContextImpl;
       return await ctxtImpl.transaction(txn, params.classConfig, ...args);
     };
-<<<<<<< HEAD
     return (await this.workflow(temp_workflow, {
       ...params,
       tempWfType: TempWorkflowType.transaction,
       tempWfName: getRegisteredMethodName(txn),
       tempWfClass: getRegisteredMethodClassName(txn),
     }, ...args)).getResult();
-=======
-    return (await this.workflow(temp_workflow, { ...params, tempWfType: TempWorkflowType.transaction, tempWfName: txn.name }, ...args)).getResult();
->>>>>>> f8cc4c6d
   }
 
   async external<T extends any[], R>(commFn: Communicator<T, R>, params: WorkflowParams, ...args: T): Promise<R> {
@@ -759,12 +723,7 @@
     const {wfInfo, config} = this.getWorkflowInfoByStatus(wfStatus);
 
     if (wfInfo) {
-<<<<<<< HEAD
       return this.workflow(wfInfo.workflow, { workflowUUID: workflowUUID, parentCtx: parentCtx ?? undefined, classConfig: config }, ...inputs);
-=======
-      // eslint-disable-next-line @typescript-eslint/no-unsafe-argument
-      return this.workflow(wfInfo.workflow, { workflowUUID: workflowUUID, parentCtx: parentCtx ?? undefined }, ...inputs);
->>>>>>> f8cc4c6d
     }
 
     // Should be temporary workflows. Parse the name of the workflow.
@@ -775,12 +734,8 @@
       throw new DBOSError(`This should never happen! Cannot find workflow info for a non-temporary workflow! UUID ${workflowUUID}, name ${wfName}`);
     }
 
-<<<<<<< HEAD
-    let temp_workflow: Workflow<unknown>;
+    let temp_workflow: Workflow<unknown[], unknown>;
     let clscfg: ConfiguredClass<unknown> | null = null;
-=======
-    let temp_workflow: Workflow<any, any>;
->>>>>>> f8cc4c6d
     if (nameArr[1] === TempWorkflowType.transaction) {
       const {txnInfo, config} = this.getTransactionInfoByNames(wfStatus.workflowClassName, nameArr[2], wfStatus.workflowConfigName);
       if (!txnInfo) {
@@ -789,12 +744,7 @@
       }
       temp_workflow = async (ctxt: WorkflowContext, ...args: any[]) => {
         const ctxtImpl = ctxt as WorkflowContextImpl;
-<<<<<<< HEAD
         return await ctxtImpl.transaction(txnInfo.transaction, config, ...args);
-=======
-        // eslint-disable-next-line @typescript-eslint/no-unsafe-return, @typescript-eslint/no-unsafe-argument
-        return await ctxtImpl.transaction(txnInfo.transaction, ...args);
->>>>>>> f8cc4c6d
       };
       clscfg = config;
     } else if (nameArr[1] === TempWorkflowType.external) {
@@ -805,12 +755,7 @@
       }
       temp_workflow = async (ctxt: WorkflowContext, ...args: any[]) => {
         const ctxtImpl = ctxt as WorkflowContextImpl;
-<<<<<<< HEAD
         return await ctxtImpl.external(commInfo.communicator, config, ...args);
-=======
-        // eslint-disable-next-line @typescript-eslint/no-unsafe-return, @typescript-eslint/no-unsafe-argument
-        return await ctxtImpl.external(commInfo.communicator, ...args);
->>>>>>> f8cc4c6d
       };
       clscfg = config;
     } else if (nameArr[1] === TempWorkflowType.send) {
@@ -823,12 +768,7 @@
       this.logger.error(`Unrecognized temporary workflow! UUID ${workflowUUID}, name ${wfName}`)
       throw new DBOSNotRegisteredError(wfName);
     }
-<<<<<<< HEAD
     return this.workflow(temp_workflow, { workflowUUID: workflowUUID, parentCtx: parentCtx ?? undefined, classConfig: clscfg}, ...inputs);
-=======
-    // eslint-disable-next-line @typescript-eslint/no-unsafe-argument
-    return this.workflow(temp_workflow, { workflowUUID: workflowUUID, parentCtx: parentCtx ?? undefined }, ...inputs);
->>>>>>> f8cc4c6d
   }
 
   // NOTE: this creates a new span, it does not inherit the span from the original workflow
