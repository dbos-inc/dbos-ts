--- conflicted
+++ resolved
@@ -214,7 +214,6 @@
     return this.startChildWorkflow(wf, ...args);
   }
 
-<<<<<<< HEAD
   invokeOnConfig<T extends object>(targetCfg: ConfiguredClass<T>): InvokeFuncsConf<T> {
     const ops = getRegisteredOperations(targetCfg.ctor);
 
@@ -241,10 +240,7 @@
     return this.startChildWorkflowOnConfig(targetCfg, wf, ...args).then((handle) => handle.getResult());
   }
 
-  async send<T extends NonNullable<any>>(_destinationUUID: string, _message: T, _topic?: string | undefined): Promise<void> {
-=======
   async send<T>(_destinationUUID: string, _message: T, _topic?: string | undefined): Promise<void> {
->>>>>>> e8ba6557
     const functionID: number = this.functionIDGetIncrement();
 
     // Original result must exist during replay.
