--- conflicted
+++ resolved
@@ -225,12 +225,6 @@
   /**
    * Record an error in an operation to the database.
    */
-<<<<<<< HEAD
-  async recordUnguardedError(client: UserDatabaseClient, funcID: number, err: Error): Promise<string> {
-    const serialErr = JSON.stringify(serializeError(err));
-    const rows = await this.#dbosExec.userDatabase.queryWithClient<transaction_outputs>(client, "INSERT INTO dbos.transaction_outputs (workflow_uuid, function_id, error, txn_id, txn_snapshot, created_at) VALUES ($1, $2, $3, (select pg_current_xact_id_if_assigned()::text), (select pg_current_snapshot()::text), $4) RETURNING txn_id;", this.workflowUUID, funcID, serialErr, Date.now());
-    return rows[0].txn_id;
-=======
   async recordError(client: UserDatabaseClient, funcID: number, txnSnapshot: string, err: Error): Promise<void> {
     try {
       const serialErr = JSON.stringify(serializeError(err));
@@ -243,7 +237,6 @@
         throw error;
       }
     }
->>>>>>> fe0d0635
   }
 
   /**
