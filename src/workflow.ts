--- conflicted
+++ resolved
@@ -1,13 +1,8 @@
 /* eslint-disable @typescript-eslint/no-explicit-any */
 /*eslint-disable no-constant-condition */
-<<<<<<< HEAD
 import { operon__FunctionOutputs, operon__Notifications, Operon } from './operon';
 import { PoolClient, Notification, DatabaseError } from 'pg';
-=======
-import { operon__FunctionOutputs, operon__Notifications } from './operon';
-import { Pool, PoolClient, DatabaseError } from 'pg';
->>>>>>> 29018ae7
-import { OperonTransaction, TransactionContext } from './transaction';
+import { OperonTransaction, TransactionConfig, TransactionContext } from './transaction';
 import { OperonCommunicator, CommunicatorContext } from './communicator';
 import { OperonError } from './error';
 import { serializeError, deserializeError } from 'serialize-error';
@@ -26,7 +21,6 @@
 const operonNull: OperonNull = {};
 
 export class WorkflowContext {
-<<<<<<< HEAD
   readonly workflowUUID: string;
   #functionID: number = 0;
 
@@ -35,18 +29,7 @@
   constructor(operon: Operon, workflowUUID: string, workflowConfig: WorkflowConfig) {
     void workflowConfig;
     this.#operon = operon;
-=======
-  pool: Pool;
-
-  readonly listenerMap : Record<string, () => void>;
-  readonly workflowUUID: string;
-  #functionID: number = 0;
-
-  constructor(pool: Pool, listenerMap: Record<string, () => void>, workflowUUID: string) {
-    this.pool = pool;
->>>>>>> 29018ae7
     this.workflowUUID = workflowUUID;
-    this.listenerMap = listenerMap;
   }
 
   functionIDGetIncrement() : number {
@@ -208,11 +191,7 @@
   }
 
   async recv<T extends NonNullable<any>>(key: string, timeoutSeconds: number) : Promise<T | null> {
-<<<<<<< HEAD
-    const client = await this.#operon.pool.connect();
-=======
-    let client = await this.pool.connect();
->>>>>>> 29018ae7
+    let client = await this.#operon.pool.connect();
     const functionID: number = this.functionIDGetIncrement();
 
     const check: T | OperonNull = await this.checkExecution<T>(client, functionID);
@@ -226,7 +205,7 @@
     const messagePromise = new Promise<void>((resolve) => {
       resolveNotification = resolve;
     });
-    this.listenerMap[key] = resolveNotification!; // The resolver assignment in the Promise definition runs synchronously, so this is guaranteed to be defined.
+    this.#operon.listenerMap[key] = resolveNotification!; // The resolver assignment in the Promise definition runs synchronously, so this is guaranteed to be defined.
     const timeoutPromise = new Promise<void>((resolve) => {
       setTimeout(() => {
         resolve();
@@ -250,7 +229,7 @@
 
     // Wait for the notification, then check if the key is in the DB, returning the message if it is and NULL if it isn't.
     await received;
-    client = await this.pool.connect();
+    client = await this.#operon.pool.connect();
     await client.query(`BEGIN`);
     ({ rows } = await client.query<operon__Notifications>("DELETE FROM operon__Notifications WHERE key=$1 RETURNING message", [key]));
     if (rows.length > 0 ) {
