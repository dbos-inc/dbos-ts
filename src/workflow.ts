--- conflicted
+++ resolved
@@ -87,13 +87,8 @@
   send<T>(destinationUUID: string, message: T, topic?: string): Promise<void>;
   recv<T>(topic?: string, timeoutSeconds?: number): Promise<T | null>;
   setEvent<T>(key: string, value: T): Promise<void>;
-<<<<<<< HEAD
-
   getEvent<T>(workflowUUID: string, key: string, timeoutSeconds?: number): Promise<T | null>;
-=======
-  getEvent<T>(workflowUUID: string, key: string, timeoutSeconds?: number): Promise<T | null>;
-
->>>>>>> e8ba6557
+
   retrieveWorkflow<R>(workflowUUID: string): WorkflowHandle<R>;
 
   sleepms(durationMS: number): Promise<void>;
