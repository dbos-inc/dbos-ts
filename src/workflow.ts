/* eslint-disable @typescript-eslint/no-explicit-any */
import { DBOSExecutor, DBOSNull, OperationType, dbosNull } from "./dbos-executor";
import { transaction_outputs } from "../schemas/user_db_schema";
import { IsolationLevel, Transaction, TransactionContext, TransactionContextImpl } from "./transaction";
import { Communicator, CommunicatorContext, CommunicatorContextImpl } from "./communicator";
import { DBOSError, DBOSNotRegisteredError, DBOSWorkflowConflictUUIDError } from "./error";
import { serializeError, deserializeError } from "serialize-error";
import { DBOSJSON, sleepms } from "./utils";
import { SystemDatabase } from "./system_database";
import { UserDatabaseClient } from "./user_database";
import { SpanStatusCode } from "@opentelemetry/api";
import { Span } from "@opentelemetry/sdk-trace-base";
import { HTTPRequest, DBOSContext, DBOSContextImpl } from './context';
<<<<<<< HEAD
import { getRegisteredOperations } from "./decorators";
import { StoredProcedure, StoredProcedureContext } from "./procedure";
=======
import { ConfiguredInstance, getRegisteredOperations } from "./decorators";
import { InvokeFuncsInst } from "./httpServer/handler";
>>>>>>> 83f722a4

export type Workflow<T extends unknown[], R> = (ctxt: WorkflowContext, ...args: T) => Promise<R>;

// Utility type that removes the initial parameter of a function
export type TailParameters<T extends (arg: any, args: any[]) => any> = T extends (arg: any, ...args: infer P) => any ? P : never;

// local type declarations for transaction and communicator functions
type TxFunc = (ctxt: TransactionContext<any>, ...args: any[]) => Promise<any>;
type CommFunc = (ctxt: CommunicatorContext, ...args: any[]) => Promise<any>;
type ProcFunc = (ctxt: StoredProcedureContext, ...args: any[]) => Promise<any>;

// Utility type that only includes transaction/communicator functions + converts the method signature to exclude the context parameter
<<<<<<< HEAD
export type WFInvokeFuncs<T> = {
  [P in keyof T as T[P] extends TxFunc | CommFunc | ProcFunc ? P : never]: T[P] extends TxFunc | CommFunc | ProcFunc ? (...args: TailParameters<T[P]>) => ReturnType<T[P]> : never;
}
=======
export type WFInvokeFuncs<T> =
  T extends ConfiguredInstance
    ? never
    : {
      [P in keyof T as T[P] extends TxFunc | CommFunc ? P : never]: T[P] extends TxFunc | CommFunc ? (...args: TailParameters<T[P]>) => ReturnType<T[P]> : never;
    };

export type WFInvokeFuncsInst<T> =
  T extends ConfiguredInstance
    ? {
      [P in keyof T as T[P] extends TxFunc | CommFunc ? P : never]: T[P] extends TxFunc | CommFunc ? (...args: TailParameters<T[P]>) => ReturnType<T[P]> : never;
    }
    : never;
>>>>>>> 83f722a4

export interface WorkflowParams {
  workflowUUID?: string;
  parentCtx?: DBOSContextImpl;
  configuredInstance?: ConfiguredInstance | null;
}

export interface WorkflowConfig {
}

export interface WorkflowStatus {
  readonly status: string; // The status of the workflow.  One of PENDING, SUCCESS, or ERROR.
  readonly workflowName: string; // The name of the workflow function.
  readonly workflowClassName: string; // The class name holding the workflow function.
  readonly workflowConfigName: string; // The name of the configuration, if the class needs configuration
  readonly authenticatedUser: string; // The user who ran the workflow. Empty string if not set.
  readonly assumedRole: string; // The role used to run this workflow.  Empty string if authorization is not required.
  readonly authenticatedRoles: string[]; // All roles the authenticated user has, if any.
  readonly request: HTTPRequest; // The parent request for this workflow, if any.
}

export interface PgTransactionId {
  txid: string;
}

export interface BufferedResult {
  output: unknown;
  txn_snapshot: string;
  created_at?: number;
}

export const StatusString = {
  PENDING: "PENDING",
  SUCCESS: "SUCCESS",
  ERROR: "ERROR",
} as const;

type WFFunc = (ctxt: WorkflowContext, ...args: any[]) => Promise<unknown>;
export type WfInvokeWfs<T> = {
  [P in keyof T]: T[P] extends WFFunc ? (...args: TailParameters<T[P]>) => ReturnType<T[P]> : never;
}
export type WfInvokeWfsAsync<T> = {
  [P in keyof T]: T[P] extends WFFunc ? (...args: TailParameters<T[P]>) => Promise<WorkflowHandle<Awaited<ReturnType<T[P]>>>> : never;
}

export type WfInvokeWfsInst<T> =
  T extends ConfiguredInstance
    ? {
      [P in keyof T]: T[P] extends WFFunc ? (...args: TailParameters<T[P]>) => ReturnType<T[P]> : never;
    }
    : never;

export type WfInvokeWfsInstAsync<T> =
T extends ConfiguredInstance
  ? {
    [P in keyof T]: T[P] extends WFFunc ? (...args: TailParameters<T[P]>) => Promise<WorkflowHandle<Awaited<ReturnType<T[P]>>>> : never;
  }
  : never;

export interface WorkflowContext extends DBOSContext {
  invoke<T extends ConfiguredInstance>(targetCfg: T): InvokeFuncsInst<T>;
  invoke<T extends object>(targetClass: T): WFInvokeFuncs<T>;

  /** @deprecated See startWorkflow */
  startChildWorkflow<T extends any[], R>(wf: Workflow<T, R>, ...args: T): Promise<WorkflowHandle<R>>;
  /** @deprecated See invokeWorkflow */
  invokeChildWorkflow<T extends unknown[], R>(wf: Workflow<T, R>, ...args: T): Promise<R>;

  /** @deprecated calls startWorkflow */
  childWorkflow<T extends unknown[], R>(wf: Workflow<T, R>, ...args: T): Promise<WorkflowHandle<R>>;

  // These aren't perfectly type checked (return some methods that should not be called) but the syntax is otherwise the neatest
  invokeWorkflow<T extends ConfiguredInstance>(targetClass: T): WfInvokeWfsInst<T>;
  invokeWorkflow<T extends object>(targetClass: T): WfInvokeWfs<T>;
  startWorkflow<T extends ConfiguredInstance>(targetClass: T): WfInvokeWfsInstAsync<T>;
  startWorkflow<T extends object>(targetClass: T): WfInvokeWfsAsync<T>;

  // These are subject to change...

  send<T>(destinationUUID: string, message: T, topic?: string): Promise<void>;
  recv<T>(topic?: string, timeoutSeconds?: number): Promise<T | null>;
  setEvent<T>(key: string, value: T): Promise<void>;
  getEvent<T>(workflowUUID: string, key: string, timeoutSeconds?: number): Promise<T | null>;

  retrieveWorkflow<R>(workflowUUID: string): WorkflowHandle<R>;

  sleepms(durationMS: number): Promise<void>;
  sleep(durationSec: number): Promise<void>;
}

export class WorkflowContextImpl extends DBOSContextImpl implements WorkflowContext {
  functionID: number = 0;
  readonly #dbosExec;
  readonly resultBuffer: Map<number, BufferedResult> = new Map<number, BufferedResult>();
  readonly isTempWorkflow: boolean;

  constructor(
    dbosExec: DBOSExecutor,
    parentCtx: DBOSContextImpl | undefined,
    workflowUUID: string,
    readonly workflowConfig: WorkflowConfig,
    workflowName: string,
    readonly presetUUID: boolean,
    readonly tempWfOperationType: string = "", // "transaction", "external", or "send"
    readonly tempWfOperationName: string = "" // Name for the temporary workflow operation
  ) {
    const span = dbosExec.tracer.startSpan(
      workflowName,
      {
        status: StatusString.PENDING,
        operationUUID: workflowUUID,
        operationType: OperationType.WORKFLOW,
        authenticatedUser: parentCtx?.authenticatedUser ?? "",
        authenticatedRoles: parentCtx?.authenticatedRoles ?? [],
        assumedRole: parentCtx?.assumedRole ?? "",
        executorID: parentCtx?.executorID,
      },
      parentCtx?.span,
    );
    super(workflowName, span, dbosExec.logger, parentCtx);
    this.workflowUUID = workflowUUID;
    this.#dbosExec = dbosExec;
    this.isTempWorkflow = DBOSExecutor.tempWorkflowName === workflowName;
    this.applicationConfig = dbosExec.config.application;
  }

  functionIDGetIncrement(): number {
    return this.functionID++;
  }

  /**
   * Retrieve the transaction snapshot information of the current transaction
   */
  async retrieveSnapshot(client: UserDatabaseClient): Promise<string> {
    const rows = await this.#dbosExec.userDatabase.queryWithClient<{ txn_snapshot: string }>(client, "SELECT pg_current_snapshot()::text as txn_snapshot;");
    return rows[0].txn_snapshot;
  }

  /**
   * Check if an operation has already executed in a workflow.
   * If it previously executed successfully, return its output.
   * If it previously executed and threw an error, throw that error.
   * Otherwise, return DBOSNull.
   * Also return the transaction snapshot information of this current transaction.
   */
  async checkExecution<R>(client: UserDatabaseClient, funcID: number): Promise<BufferedResult> {
    // Note: we read the current snapshot, not the recorded one!
    const rows = await this.#dbosExec.userDatabase.queryWithClient<transaction_outputs & { recorded: boolean }>(
      client,
      "(SELECT output, error, txn_snapshot, true as recorded FROM dbos.transaction_outputs WHERE workflow_uuid=$1 AND function_id=$2 UNION ALL SELECT null as output, null as error, pg_current_snapshot()::text as txn_snapshot, false as recorded) ORDER BY recorded",
      this.workflowUUID,
      funcID
    );

    if (rows.length === 0 || rows.length > 2) {
      this.logger.error("Unexpected! This should never happen. Returned rows: " + rows.toString());
      throw new DBOSError("This should never happen. Returned rows: " + rows.toString());
    }

    const res: BufferedResult = {
      output: dbosNull,
      txn_snapshot: ""
    }
    // recorded=false row will be first because we used ORDER BY.
    res.txn_snapshot = rows[0].txn_snapshot;
    if (rows.length === 2) {
      if (DBOSJSON.parse(rows[1].error) !== null) {
        throw deserializeError(DBOSJSON.parse(rows[1].error));
      } else {
        res.output = DBOSJSON.parse(rows[1].output) as R;
      }
    }
    return res;
  }

  /**
   * Write all entries in the workflow result buffer to the database.
   * If it encounters a primary key error, this indicates a concurrent execution with the same UUID, so throw an DBOSError.
   */
  async flushResultBuffer(client: UserDatabaseClient): Promise<void> {
    const funcIDs = Array.from(this.resultBuffer.keys());
    if (funcIDs.length === 0) {
      return;
    }
    funcIDs.sort();
    try {
      let sqlStmt = "INSERT INTO dbos.transaction_outputs (workflow_uuid, function_id, output, error, txn_id, txn_snapshot, created_at) VALUES ";
      let paramCnt = 1;
      const values: any[] = [];
      for (const funcID of funcIDs) {
        // Capture output and also transaction snapshot information.
        // Initially, no txn_id because no queries executed.
        const recorded = this.resultBuffer.get(funcID);
        const output = recorded!.output;
        const txnSnapshot = recorded!.txn_snapshot;
        const createdAt = recorded!.created_at!;
        if (paramCnt > 1) {
          sqlStmt += ", ";
        }
        sqlStmt += `($${paramCnt++}, $${paramCnt++}, $${paramCnt++}, $${paramCnt++}, null, $${paramCnt++}, $${paramCnt++})`;
        values.push(this.workflowUUID, funcID, DBOSJSON.stringify(output), DBOSJSON.stringify(null), txnSnapshot, createdAt);
      }
      this.logger.debug(sqlStmt);
      // eslint-disable-next-line @typescript-eslint/no-unsafe-argument
      await this.#dbosExec.userDatabase.queryWithClient(client, sqlStmt, ...values);
    } catch (error) {
      if (this.#dbosExec.userDatabase.isKeyConflictError(error)) {
        // Serialization and primary key conflict (Postgres).
        throw new DBOSWorkflowConflictUUIDError(this.workflowUUID);
      } else {
        throw error;
      }
    }
  }

  /**
   * Write a operation's output to the database.
   */
  async recordOutput<R>(client: UserDatabaseClient, funcID: number, txnSnapshot: string, output: R): Promise<string> {
    try {
      const serialOutput = DBOSJSON.stringify(output);
      const rows = await this.#dbosExec.userDatabase.queryWithClient<transaction_outputs>(client, "INSERT INTO dbos.transaction_outputs (workflow_uuid, function_id, output, txn_id, txn_snapshot, created_at) VALUES ($1, $2, $3, (select pg_current_xact_id_if_assigned()::text), $4, $5) RETURNING txn_id;", this.workflowUUID, funcID, serialOutput, txnSnapshot, Date.now());
      return rows[0].txn_id;
    } catch (error) {
      if (this.#dbosExec.userDatabase.isKeyConflictError(error)) {
        // Serialization and primary key conflict (Postgres).
        throw new DBOSWorkflowConflictUUIDError(this.workflowUUID);
      } else {
        throw error;
      }
    }
  }

  /**
   * Record an error in an operation to the database.
   */
  async recordError(client: UserDatabaseClient, funcID: number, txnSnapshot: string, err: Error): Promise<void> {
    try {
      const serialErr = DBOSJSON.stringify(serializeError(err));
      await this.#dbosExec.userDatabase.queryWithClient<transaction_outputs>(client, "INSERT INTO dbos.transaction_outputs (workflow_uuid, function_id, error, txn_id, txn_snapshot, created_at) VALUES ($1, $2, $3, null, $4, $5) RETURNING txn_id;", this.workflowUUID, funcID, serialErr, txnSnapshot, Date.now());
    } catch (error) {
      if (this.#dbosExec.userDatabase.isKeyConflictError(error)) {
        // Serialization and primary key conflict (Postgres).
        throw new DBOSWorkflowConflictUUIDError(this.workflowUUID);
      } else {
        throw error;
      }
    }
  }

  /**
   * Invoke another workflow as its child workflow and return a workflow handle.
   * The child workflow is guaranteed to be executed exactly once, even if the workflow is retried with the same UUID.
   * We pass in itself as a parent context and assign the child workflow with a deterministic UUID "this.workflowUUID-functionID".
   * We also pass in its own workflowUUID and function ID so the invoked handle is deterministic.
   */
  async startChildWorkflow<T extends unknown[], R>(wf: Workflow<T, R>, ...args: T): Promise<WorkflowHandle<R>> {
    // Note: cannot use invoke for childWorkflow because of potential recursive types on the workflow itself.
    const funcId = this.functionIDGetIncrement();
    const childUUID: string = this.workflowUUID + "-" + funcId;
    return this.#dbosExec.internalWorkflow(wf, { parentCtx: this, workflowUUID: childUUID}, this.workflowUUID, funcId, ...args);
  }

  async invokeChildWorkflow<T extends unknown[], R>(wf: Workflow<T, R>, ...args: T): Promise<R> {
    return this.startChildWorkflow(wf, ...args).then((handle) => handle.getResult());
  }

  /**
   * Generate a proxy object for the provided class that wraps direct calls (i.e. OpClass.someMethod(param))
   * to use WorkflowContext.Transaction(OpClass.someMethod, param);
   */
  proxyInvokeWF<T extends object>(object: T, workflowUUID: string | undefined, asyncWf: boolean, configuredInstance: ConfiguredInstance | null):
      WfInvokeWfsAsync<T>
  {
    const ops = getRegisteredOperations(object);
    const proxy: Record<string, unknown> = {};

    const funcId = this.functionIDGetIncrement();
    const childUUID = workflowUUID || (this.workflowUUID + "-" + funcId);

    const params = { workflowUUID: childUUID, parentCtx: this, configuredInstance };


    for (const op of ops) {
      if (asyncWf) {
        proxy[op.name] = op.workflowConfig
          ? (...args: unknown[]) => this.#dbosExec.internalWorkflow((op.registeredFunction as Workflow<unknown[], unknown>), params, this.workflowUUID, funcId, ...args)
          : undefined;
      } else {
        proxy[op.name] = op.workflowConfig
          ? (...args: unknown[]) => this.#dbosExec.internalWorkflow((op.registeredFunction as Workflow<unknown[], unknown>), params, this.workflowUUID, funcId, ...args)
          .then((handle) => handle.getResult())
            : undefined;
      }
    }
    return proxy as WfInvokeWfsAsync<T>;
  }

  startWorkflow<T extends object>(target: T, workflowUUID?: string): WfInvokeWfsAsync<T> {
    if (typeof target === 'function') {
      return this.proxyInvokeWF(target, workflowUUID, true, null) as unknown as WfInvokeWfsAsync<T>;
    }
    else {
      return this.proxyInvokeWF(target, workflowUUID, true, target as ConfiguredInstance) as unknown as WfInvokeWfsAsync<T>;
    }
  }
  invokeWorkflow<T extends object>(target: T, workflowUUID?: string): WfInvokeWfs<T> {
    if (typeof target === 'function') {
      return this.proxyInvokeWF(target, workflowUUID, false, null) as unknown as WfInvokeWfs<T>;
    }
    else {
      return this.proxyInvokeWF(target, workflowUUID, false, target as ConfiguredInstance) as unknown as WfInvokeWfs<T>;
    }
  }

  async childWorkflow<T extends unknown[], R>(wf: Workflow<T, R>, ...args: T): Promise<WorkflowHandle<R>> {
    return this.startChildWorkflow(wf, ...args);
  }

  async procedure<R>(proc: StoredProcedure<R>, ...args: unknown[]): Promise<R> {
    const procInfo = this.#dbosExec.procedureInfoMap.get(proc.name);
    if (procInfo === undefined) { throw new DBOSNotRegisteredError(proc.name); }
    const readOnly = procInfo.config.readOnly ?? false;
    const funcId = this.functionIDGetIncrement();
    const span: Span = this.#dbosExec.tracer.startSpan(
      proc.name,
      {
        operationUUID: this.workflowUUID,
        operationType: OperationType.PROCEDURE,
        authenticatedUser: this.authenticatedUser,
        assumedRole: this.assumedRole,
        authenticatedRoles: this.authenticatedRoles,
        readOnly: readOnly,
        isolationLevel: procInfo.config.isolationLevel,
        executorID: this.executorID,
      },
      this.span,
    );

    const $jsonCtx = {
      request: this.request,
      authenticatedUser: this.authenticatedUser,
      authenticatedRoles: this.authenticatedRoles,
      assumedRole: this.assumedRole,
    };

    const $args = [this.workflowUUID, funcId, this.presetUUID, $jsonCtx, null, ...args];
    if (!readOnly) {
      // function_id, output, txn_snapshot, created_at
      const bufferedResults = new Array<[number, unknown, string, number?]>();
      for (const [functionID, { output, txn_snapshot, created_at }] of this.resultBuffer.entries()) {
        bufferedResults.push([functionID, output, txn_snapshot, created_at]);
      }
      // sort by function ID
      bufferedResults.sort((a, b) => a[0] - b[0]);
      $args.unshift(bufferedResults.length > 0 ? JSON.stringify(bufferedResults) : null);
    }

    type ReturnValue = { return_value: { output?: R, error?: unknown, txn_id?: string, txn_snapshot?: string, created_at?: number } };
    try {
      const [{ return_value }] = await this.#dbosExec.callProcedure<ReturnValue>(proc, ...$args);
       
      const { error, output, txn_snapshot, txn_id, created_at } = return_value;

      // buffered results are persisted in r/w stored procs, even if it returns an error
      if (!readOnly) {
        this.resultBuffer.clear();
      }

      // if the stored proc returns an error, deserialize and throw it. 
      // stored proc saves the error in tx_output before returning 
      if (error) {
        throw deserializeError(error);
      }

      // if txn_snapshot is provided, the output needs to be buffered
      if (readOnly && txn_snapshot) {
        this.resultBuffer.set(funcId, {
          output,
          txn_snapshot,
          created_at: created_at ?? Date.now(),
        });
      }

      if (!readOnly) {
        this.resultBuffer.clear();
      }

      if (txn_id) {
        span.setAttribute("pg_txn_id", txn_id);
      }
      span.setStatus({ code: SpanStatusCode.OK });
      return output!; // output will be undefined if tx function returns void
    } catch (e) {
      const { message } = e as { message: string };
      span.setStatus({ code: SpanStatusCode.ERROR, message });
      throw e;
    } finally {
      this.#dbosExec.tracer.endSpan(span);
    }
  }

  /**
   * Execute a transactional function.
   * The transaction is guaranteed to execute exactly once, even if the workflow is retried with the same UUID.
   * If the transaction encounters a Postgres serialization error, retry it.
   * If it encounters any other error, throw it.
   */
  async transaction<T extends unknown[], R>(txn: Transaction<T, R>, clsinst: ConfiguredInstance | null, ...args: T): Promise<R> {
    const txnInfo = this.#dbosExec.getTransactionInfo(txn as Transaction<unknown[], unknown>);
    if (txnInfo === undefined) {
      throw new DBOSNotRegisteredError(txn.name);
    }
    const readOnly = txnInfo.config.readOnly ?? false;
    let retryWaitMillis = 1;
    const backoffFactor = 1.5;
    const maxRetryWaitMs = 2000; // Maximum wait 2 seconds.
    const funcId = this.functionIDGetIncrement();
    const span: Span = this.#dbosExec.tracer.startSpan(
      txn.name,
      {
        operationUUID: this.workflowUUID,
        operationType: OperationType.TRANSACTION,
        authenticatedUser: this.authenticatedUser,
        assumedRole: this.assumedRole,
        authenticatedRoles: this.authenticatedRoles,
        readOnly: readOnly,
        isolationLevel: txnInfo.config.isolationLevel,
        executorID: this.executorID,
      },
      this.span,
    );
    // eslint-disable-next-line no-constant-condition
    while (true) {
      let txn_snapshot = "invalid";
      const wrappedTransaction = async (client: UserDatabaseClient): Promise<R> => {
        const tCtxt = new TransactionContextImpl(
          this.#dbosExec.userDatabase.getName(), client, this,
          span, this.#dbosExec.logger, funcId, txn.name);

        // If the UUID is preset, it is possible this execution previously happened. Check, and return its original result if it did.
        // Note: It is possible to retrieve a generated ID from a workflow handle, run a concurrent execution, and cause trouble for yourself. We recommend against this.
        if (this.presetUUID) {
          const check: BufferedResult = await this.checkExecution<R>(client, funcId);
          txn_snapshot = check.txn_snapshot;
          if (check.output !== dbosNull) {
            tCtxt.span.setAttribute("cached", true);
            tCtxt.span.setStatus({ code: SpanStatusCode.OK });
            this.#dbosExec.tracer.endSpan(tCtxt.span);
            return check.output as R;
          }
        } else {
          // Collect snapshot information for read-only transactions and non-preset UUID transactions, if not already collected above
          txn_snapshot = await this.retrieveSnapshot(client);
        }

        // For non-read-only transactions, flush the result buffer.
        if (!readOnly) {
          await this.flushResultBuffer(client);
        }

        // Execute the user's transaction.
        const result = await txn.call(clsinst, tCtxt, ...args);

        // Record the execution, commit, and return.
        if (readOnly) {
          // Buffer the output of read-only transactions instead of synchronously writing it.
          const readOutput: BufferedResult = {
            output: result,
            txn_snapshot: txn_snapshot,
            created_at: Date.now(),
          }
          this.resultBuffer.set(funcId, readOutput);
        } else {
          // Synchronously record the output of write transactions and obtain the transaction ID.
          const pg_txn_id = await this.recordOutput<R>(client, funcId, txn_snapshot, result);
          tCtxt.span.setAttribute("pg_txn_id", pg_txn_id);
          this.resultBuffer.clear();
        }

        return result;
      };

      try {
        const result = await this.#dbosExec.userDatabase.transaction(wrappedTransaction, txnInfo.config);
        span.setStatus({ code: SpanStatusCode.OK });
        this.#dbosExec.tracer.endSpan(span);
        return result;
      } catch (err) {
        if (this.#dbosExec.userDatabase.isRetriableTransactionError(err)) {
          // serialization_failure in PostgreSQL
          span.addEvent("TXN SERIALIZATION FAILURE", { "retryWaitMillis": retryWaitMillis }, performance.now());
          // Retry serialization failures.
          await sleepms(retryWaitMillis);
          retryWaitMillis *= backoffFactor;
          retryWaitMillis = retryWaitMillis < maxRetryWaitMs ? retryWaitMillis : maxRetryWaitMs;
          continue;
        }

        // Record and throw other errors.
        const e: Error = err as Error;
        await this.#dbosExec.userDatabase.transaction(async (client: UserDatabaseClient) => {
          await this.flushResultBuffer(client);
          await this.recordError(client, funcId, txn_snapshot, e);
        }, { isolationLevel: IsolationLevel.ReadCommitted });
        this.resultBuffer.clear();
        span.setStatus({ code: SpanStatusCode.ERROR, message: e.message });
        this.#dbosExec.tracer.endSpan(span);
        throw err;
      }
    }
  }

  /**
   * Execute a communicator function.
   * If it encounters any error, retry according to its configured retry policy until the maximum number of attempts is reached, then throw an DBOSError.
   * The communicator may execute many times, but once it is complete, it will not re-execute.
   */
  async external<T extends unknown[], R>(commFn: Communicator<T, R>, clsInst: ConfiguredInstance | null, ...args: T): Promise<R> {
    const commInfo = this.#dbosExec.getCommunicatorInfo(commFn as Communicator<unknown[], unknown>);
    if (commInfo === undefined) {
      throw new DBOSNotRegisteredError(commFn.name);
    }

    const funcID = this.functionIDGetIncrement();
    const maxRetryIntervalSec = 3600 // Maximum retry interval: 1 hour

    const span: Span = this.#dbosExec.tracer.startSpan(
      commFn.name,
      {
        operationUUID: this.workflowUUID,
        operationType: OperationType.COMMUNICATOR,
        authenticatedUser: this.authenticatedUser,
        assumedRole: this.assumedRole,
        authenticatedRoles: this.authenticatedRoles,
        executorID: this.executorID,
        retriesAllowed: commInfo.config.retriesAllowed,
        intervalSeconds: commInfo.config.intervalSeconds,
        maxAttempts: commInfo.config.maxAttempts,
        backoffRate: commInfo.config.backoffRate,
      },
      this.span,
    );

    const ctxt: CommunicatorContextImpl = new CommunicatorContextImpl(this, funcID, span, this.#dbosExec.logger, commInfo.config, commFn.name);

    await this.#dbosExec.userDatabase.transaction(async (client: UserDatabaseClient) => {
      await this.flushResultBuffer(client);
    }, { isolationLevel: IsolationLevel.ReadCommitted });
    this.resultBuffer.clear();

    // Check if this execution previously happened, returning its original result if it did.
    const check: R | DBOSNull = await this.#dbosExec.systemDatabase.checkOperationOutput<R>(this.workflowUUID, ctxt.functionID);
    if (check !== dbosNull) {
      ctxt.span.setAttribute("cached", true);
      ctxt.span.setStatus({ code: SpanStatusCode.OK });
      this.#dbosExec.tracer.endSpan(ctxt.span);
      return check as R;
    }

    // Execute the communicator function.  If it throws an exception, retry with exponential backoff.
    // After reaching the maximum number of retries, throw an DBOSError.
    let result: R | DBOSNull = dbosNull;
    let err: Error | DBOSNull = dbosNull;
    if (ctxt.retriesAllowed) {
      let numAttempts = 0;
      let intervalSeconds: number = ctxt.intervalSeconds;
      if (intervalSeconds > maxRetryIntervalSec) {
        this.logger.warn(`Communicator config interval exceeds maximum allowed interval, capped to ${maxRetryIntervalSec} seconds!`)
      }
      while (result === dbosNull && numAttempts++ < ctxt.maxAttempts) {
        try {
          result = await commFn.call(clsInst, ctxt, ...args);
        } catch (error) {
          this.logger.error(error);
          span.addEvent(`Communicator attempt ${numAttempts + 1} failed`, { "retryIntervalSeconds": intervalSeconds, "error": (error as Error).message }, performance.now());
          if (numAttempts < ctxt.maxAttempts) {
            // Sleep for an interval, then increase the interval by backoffRate.
            // Cap at the maximum allowed retry interval.
            await sleepms(intervalSeconds * 1000);
            intervalSeconds *= ctxt.backoffRate;
            intervalSeconds = intervalSeconds < maxRetryIntervalSec ? intervalSeconds : maxRetryIntervalSec;
          }
        }
      }
    } else {
      try {
        result = await commFn.call(clsInst, ctxt, ...args);
      } catch (error) {
        err = error as Error;
      }
    }

    // `result` can only be dbosNull when the communicator timed out
    if (result === dbosNull) {
      // Record the error, then throw it.
      err = err === dbosNull ? new DBOSError("Communicator reached maximum retries.", 1) : err;
      await this.#dbosExec.systemDatabase.recordOperationError(this.workflowUUID, ctxt.functionID, err as Error);
      ctxt.span.setStatus({ code: SpanStatusCode.ERROR, message: (err as Error).message });
      this.#dbosExec.tracer.endSpan(ctxt.span);
      throw err;
    } else {
      // Record the execution and return.
      await this.#dbosExec.systemDatabase.recordOperationOutput<R>(this.workflowUUID, ctxt.functionID, result as R);
      ctxt.span.setStatus({ code: SpanStatusCode.OK });
      this.#dbosExec.tracer.endSpan(ctxt.span);
      return result as R;
    }
  }

  /**
   * Send a message to a workflow identified by a UUID.
   * The message can optionally be tagged with a topic.
   */
  async send<T>(destinationUUID: string, message: T, topic?: string): Promise<void> {
    const functionID: number = this.functionIDGetIncrement();

    await this.#dbosExec.userDatabase.transaction(async (client: UserDatabaseClient) => {
      await this.flushResultBuffer(client);
    }, { isolationLevel: IsolationLevel.ReadCommitted });
    this.resultBuffer.clear();

    await this.#dbosExec.systemDatabase.send(this.workflowUUID, functionID, destinationUUID, message, topic);
  }

  /**
   * Consume and return the oldest unconsumed message sent to your UUID.
   * If a topic is specified, retrieve the oldest message tagged with that topic.
   * Otherwise, retrieve the oldest message with no topic.
   */
  async recv<T>(topic?: string, timeoutSeconds: number = DBOSExecutor.defaultNotificationTimeoutSec): Promise<T | null> {
    const functionID: number = this.functionIDGetIncrement();

    await this.#dbosExec.userDatabase.transaction(async (client: UserDatabaseClient) => {
      await this.flushResultBuffer(client);
    }, { isolationLevel: IsolationLevel.ReadCommitted });
    this.resultBuffer.clear();

    return this.#dbosExec.systemDatabase.recv(this.workflowUUID, functionID, topic, timeoutSeconds);
  }

  /**
   * Emit a workflow event, represented as a key-value pair.
   * Events are immutable once set.
   */
  async setEvent<T>(key: string, value: T) {
    const functionID: number = this.functionIDGetIncrement();

    await this.#dbosExec.userDatabase.transaction(async (client: UserDatabaseClient) => {
      await this.flushResultBuffer(client);
    }, { isolationLevel: IsolationLevel.ReadCommitted });
    this.resultBuffer.clear();

    await this.#dbosExec.systemDatabase.setEvent(this.workflowUUID, functionID, key, value);
  }

  /**
   * Generate a proxy object for the provided class that wraps direct calls (i.e. OpClass.someMethod(param))
   * to use WorkflowContext.Transaction(OpClass.someMethod, param);
   */
<<<<<<< HEAD
  invoke<T extends object>(object: T): WFInvokeFuncs<T> {
    const ops = getRegisteredOperations(object);

    const proxy: any = {};
    for (const op of ops) {
      // eslint-disable-next-line @typescript-eslint/no-unsafe-member-access
      proxy[op.name] = op.txnConfig
        // eslint-disable-next-line @typescript-eslint/no-unsafe-argument
        ? (...args: any[]) => this.transaction(op.registeredFunction as Transaction<any[], any>, ...args)
        : op.commConfig
          // eslint-disable-next-line @typescript-eslint/no-unsafe-argument
          ? (...args: any[]) => this.external(op.registeredFunction as Communicator<any[], any>, ...args)
          : op.procConfig
            ? (...args: unknown[]) => this.procedure(op.registeredFunction as StoredProcedure<unknown>, ...args)
            : undefined;
=======
  invoke<T extends object>(object: T | ConfiguredInstance): WFInvokeFuncs<T> | InvokeFuncsInst<T> {
    if (typeof object === 'function') {
      const ops = getRegisteredOperations(object);

      const proxy: Record<string, unknown> = {};
      for (const op of ops) {
        proxy[op.name] = op.txnConfig
          ? (...args: unknown[]) => this.transaction(op.registeredFunction as Transaction<unknown[], unknown>, null, ...args)
          : op.commConfig
            ? (...args: unknown[]) => this.external(op.registeredFunction as Communicator<unknown[], unknown>, null, ...args)
            : undefined;
      }
      return proxy as WFInvokeFuncs<T>;
    }
    else {
      const targetInst = object as ConfiguredInstance;
      const ops = getRegisteredOperations(targetInst);

      const proxy: Record<string, unknown> = {};
      for (const op of ops) {
        proxy[op.name] = op.txnConfig
          ? (...args: unknown[]) => this.transaction(op.registeredFunction as Transaction<unknown[], unknown>, targetInst, ...args)
          : op.commConfig
            ? (...args: unknown[]) => this.external(op.registeredFunction as Communicator<unknown[], unknown>, targetInst, ...args)
            : undefined;
      }
      return proxy as InvokeFuncsInst<T>;
>>>>>>> 83f722a4
    }
  }

  /**
   * Wait for a workflow to emit an event, then return its value.
   */
  getEvent<T>(targetUUID: string, key: string, timeoutSeconds: number = DBOSExecutor.defaultNotificationTimeoutSec): Promise<T | null> {
    const functionID: number = this.functionIDGetIncrement();
    return this.#dbosExec.systemDatabase.getEvent(targetUUID, key, timeoutSeconds, this.workflowUUID, functionID);
  }

  /**
   * Retrieve a handle for a workflow UUID.
   */
  retrieveWorkflow<R>(targetUUID: string): WorkflowHandle<R> {
    const functionID: number = this.functionIDGetIncrement();
    return new RetrievedHandle(this.#dbosExec.systemDatabase, targetUUID, this.workflowUUID, functionID);
  }

  /**
   * Sleep for the duration.
   */
  async sleepms(durationMS: number): Promise<void> {
    if (durationMS <= 0) {
      return;
    }
    const functionID = this.functionIDGetIncrement()
    return await this.#dbosExec.systemDatabase.sleepms(this.workflowUUID, functionID, durationMS);
  }

  async sleep(durationSec: number): Promise<void> {
    return this.sleepms(durationSec * 1000);
  }
}

/**
 * Object representing an active or completed workflow execution, identified by the workflow UUID.
 * Allows retrieval of information about the workflow.
 */
export interface WorkflowHandle<R> {
  /**
   * Retrieve the workflow's status.
   * Statuses are updated asynchronously.
   */
  getStatus(): Promise<WorkflowStatus | null>;
  /**
   * Await workflow completion and return its result.
   */
  getResult(): Promise<R>;
  /**
   * Return the workflow's UUID.
   */
  getWorkflowUUID(): string;
}

/**
 * The handle returned when invoking a workflow with DBOSExecutor.workflow
 */
export class InvokedHandle<R> implements WorkflowHandle<R> {
  constructor(readonly systemDatabase: SystemDatabase, readonly workflowPromise: Promise<R>, readonly workflowUUID: string, readonly workflowName: string,
    readonly callerUUID?: string, readonly callerFunctionID?: number) { }

  getWorkflowUUID(): string {
    return this.workflowUUID;
  }

  async getStatus(): Promise<WorkflowStatus | null> {
    return this.systemDatabase.getWorkflowStatus(this.workflowUUID, this.callerUUID, this.callerFunctionID);
  }

  async getResult(): Promise<R> {
    return this.workflowPromise;
  }
}

/**
 * The handle returned when retrieving a workflow with DBOSExecutor.retrieve
 */
export class RetrievedHandle<R> implements WorkflowHandle<R> {
  constructor(readonly systemDatabase: SystemDatabase, readonly workflowUUID: string, readonly callerUUID?: string, readonly callerFunctionID?: number) { }

  getWorkflowUUID(): string {
    return this.workflowUUID;
  }

  async getStatus(): Promise<WorkflowStatus | null> {
    return await this.systemDatabase.getWorkflowStatus(this.workflowUUID, this.callerUUID, this.callerFunctionID);
  }

  async getResult(): Promise<R> {
    return await this.systemDatabase.getWorkflowResult<R>(this.workflowUUID);
  }
}<|MERGE_RESOLUTION|>--- conflicted
+++ resolved
@@ -11,13 +11,9 @@
 import { SpanStatusCode } from "@opentelemetry/api";
 import { Span } from "@opentelemetry/sdk-trace-base";
 import { HTTPRequest, DBOSContext, DBOSContextImpl } from './context';
-<<<<<<< HEAD
-import { getRegisteredOperations } from "./decorators";
+import { ConfiguredInstance, getRegisteredOperations } from "./decorators";
 import { StoredProcedure, StoredProcedureContext } from "./procedure";
-=======
-import { ConfiguredInstance, getRegisteredOperations } from "./decorators";
 import { InvokeFuncsInst } from "./httpServer/handler";
->>>>>>> 83f722a4
 
 export type Workflow<T extends unknown[], R> = (ctxt: WorkflowContext, ...args: T) => Promise<R>;
 
@@ -29,26 +25,20 @@
 type CommFunc = (ctxt: CommunicatorContext, ...args: any[]) => Promise<any>;
 type ProcFunc = (ctxt: StoredProcedureContext, ...args: any[]) => Promise<any>;
 
-// Utility type that only includes transaction/communicator functions + converts the method signature to exclude the context parameter
-<<<<<<< HEAD
-export type WFInvokeFuncs<T> = {
-  [P in keyof T as T[P] extends TxFunc | CommFunc | ProcFunc ? P : never]: T[P] extends TxFunc | CommFunc | ProcFunc ? (...args: TailParameters<T[P]>) => ReturnType<T[P]> : never;
-}
-=======
+// Utility type that only includes transaction/communicator/proc functions + converts the method signature to exclude the context parameter
 export type WFInvokeFuncs<T> =
   T extends ConfiguredInstance
-    ? never
-    : {
-      [P in keyof T as T[P] extends TxFunc | CommFunc ? P : never]: T[P] extends TxFunc | CommFunc ? (...args: TailParameters<T[P]>) => ReturnType<T[P]> : never;
-    };
+  ? never
+  : {
+    [P in keyof T as T[P] extends TxFunc | CommFunc | ProcFunc ? P : never]: T[P] extends TxFunc | CommFunc | ProcFunc ? (...args: TailParameters<T[P]>) => ReturnType<T[P]> : never;
+  };
 
 export type WFInvokeFuncsInst<T> =
   T extends ConfiguredInstance
-    ? {
-      [P in keyof T as T[P] extends TxFunc | CommFunc ? P : never]: T[P] extends TxFunc | CommFunc ? (...args: TailParameters<T[P]>) => ReturnType<T[P]> : never;
-    }
-    : never;
->>>>>>> 83f722a4
+  ? {
+    [P in keyof T as T[P] extends TxFunc | CommFunc | ProcFunc ? P : never]: T[P] extends TxFunc | CommFunc | ProcFunc ? (...args: TailParameters<T[P]>) => ReturnType<T[P]> : never;
+  }
+  : never;
 
 export interface WorkflowParams {
   workflowUUID?: string;
@@ -96,13 +86,13 @@
 
 export type WfInvokeWfsInst<T> =
   T extends ConfiguredInstance
-    ? {
-      [P in keyof T]: T[P] extends WFFunc ? (...args: TailParameters<T[P]>) => ReturnType<T[P]> : never;
-    }
-    : never;
+  ? {
+    [P in keyof T]: T[P] extends WFFunc ? (...args: TailParameters<T[P]>) => ReturnType<T[P]> : never;
+  }
+  : never;
 
 export type WfInvokeWfsInstAsync<T> =
-T extends ConfiguredInstance
+  T extends ConfiguredInstance
   ? {
     [P in keyof T]: T[P] extends WFFunc ? (...args: TailParameters<T[P]>) => Promise<WorkflowHandle<Awaited<ReturnType<T[P]>>>> : never;
   }
@@ -309,7 +299,7 @@
     // Note: cannot use invoke for childWorkflow because of potential recursive types on the workflow itself.
     const funcId = this.functionIDGetIncrement();
     const childUUID: string = this.workflowUUID + "-" + funcId;
-    return this.#dbosExec.internalWorkflow(wf, { parentCtx: this, workflowUUID: childUUID}, this.workflowUUID, funcId, ...args);
+    return this.#dbosExec.internalWorkflow(wf, { parentCtx: this, workflowUUID: childUUID }, this.workflowUUID, funcId, ...args);
   }
 
   async invokeChildWorkflow<T extends unknown[], R>(wf: Workflow<T, R>, ...args: T): Promise<R> {
@@ -321,8 +311,7 @@
    * to use WorkflowContext.Transaction(OpClass.someMethod, param);
    */
   proxyInvokeWF<T extends object>(object: T, workflowUUID: string | undefined, asyncWf: boolean, configuredInstance: ConfiguredInstance | null):
-      WfInvokeWfsAsync<T>
-  {
+    WfInvokeWfsAsync<T> {
     const ops = getRegisteredOperations(object);
     const proxy: Record<string, unknown> = {};
 
@@ -340,8 +329,8 @@
       } else {
         proxy[op.name] = op.workflowConfig
           ? (...args: unknown[]) => this.#dbosExec.internalWorkflow((op.registeredFunction as Workflow<unknown[], unknown>), params, this.workflowUUID, funcId, ...args)
-          .then((handle) => handle.getResult())
-            : undefined;
+            .then((handle) => handle.getResult())
+          : undefined;
       }
     }
     return proxy as WfInvokeWfsAsync<T>;
@@ -410,7 +399,7 @@
     type ReturnValue = { return_value: { output?: R, error?: unknown, txn_id?: string, txn_snapshot?: string, created_at?: number } };
     try {
       const [{ return_value }] = await this.#dbosExec.callProcedure<ReturnValue>(proc, ...$args);
-       
+
       const { error, output, txn_snapshot, txn_id, created_at } = return_value;
 
       // buffered results are persisted in r/w stored procs, even if it returns an error
@@ -709,23 +698,6 @@
    * Generate a proxy object for the provided class that wraps direct calls (i.e. OpClass.someMethod(param))
    * to use WorkflowContext.Transaction(OpClass.someMethod, param);
    */
-<<<<<<< HEAD
-  invoke<T extends object>(object: T): WFInvokeFuncs<T> {
-    const ops = getRegisteredOperations(object);
-
-    const proxy: any = {};
-    for (const op of ops) {
-      // eslint-disable-next-line @typescript-eslint/no-unsafe-member-access
-      proxy[op.name] = op.txnConfig
-        // eslint-disable-next-line @typescript-eslint/no-unsafe-argument
-        ? (...args: any[]) => this.transaction(op.registeredFunction as Transaction<any[], any>, ...args)
-        : op.commConfig
-          // eslint-disable-next-line @typescript-eslint/no-unsafe-argument
-          ? (...args: any[]) => this.external(op.registeredFunction as Communicator<any[], any>, ...args)
-          : op.procConfig
-            ? (...args: unknown[]) => this.procedure(op.registeredFunction as StoredProcedure<unknown>, ...args)
-            : undefined;
-=======
   invoke<T extends object>(object: T | ConfiguredInstance): WFInvokeFuncs<T> | InvokeFuncsInst<T> {
     if (typeof object === 'function') {
       const ops = getRegisteredOperations(object);
@@ -750,10 +722,11 @@
           ? (...args: unknown[]) => this.transaction(op.registeredFunction as Transaction<unknown[], unknown>, targetInst, ...args)
           : op.commConfig
             ? (...args: unknown[]) => this.external(op.registeredFunction as Communicator<unknown[], unknown>, targetInst, ...args)
-            : undefined;
+            : op.procConfig
+              ? (...args: unknown[]) => this.procedure(op.registeredFunction as StoredProcedure<unknown>, ...args)
+              : undefined;
       }
       return proxy as InvokeFuncsInst<T>;
->>>>>>> 83f722a4
     }
   }
 
