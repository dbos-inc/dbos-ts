--- conflicted
+++ resolved
@@ -34,18 +34,11 @@
   .command('deploy')
   .description('Deploy an application to the cloud')
   .requiredOption('-n, --name <string>', 'Specify the app name')
-<<<<<<< HEAD
   .option('-h, --host <string>', 'Specify the host', DEFAULT_HOST)
-  .option('-p, --port <port>', 'Specify the port', DEFAULT_PORT)
-  .action(async (options: { name: string, host: string, port: string }) => {
-    await deploy(options.name, options.host, options.port);
-=======
-  .option('-h, --host <string>', 'Specify the host', 'localhost')
-  .option('-p, --port <port>', 'Specify the port', '8080')
+  .option('-p, --port <port>', 'Specify the port', DEFAULT_HOST)
   .option('-m, --machines <number>', 'Number of VMs to deploy', '1')
   .action(async (options: { name: string, host: string, port: string, machines: string }) => {
     await deploy(options.name, options.host, options.port, parseInt(options.machines));
->>>>>>> 6844b9e4
   });
 
 program
@@ -88,8 +81,8 @@
 userdb
   .command('create')
   .argument('<string>', 'database name')
-  .option('-h, --host <string>', 'Specify the host', 'localhost')
-  .option('-p, --port <port>', 'Specify the port', '8080')
+  .option('-h, --host <string>', 'Specify the host', DEFAULT_HOST)
+  .option('-p, --port <port>', 'Specify the port', DEFAULT_PORT)
   .option('-a, --admin <admin>', 'Specify the admin user', 'postgres')
   .option('-W, --password <admin>', 'Specify the admin password', 'postgres')
   .option('-s, --sync', 'make synchronous call', false)
@@ -100,8 +93,8 @@
 userdb
   .command('status')
   .argument('<string>', 'database name')
-  .option('-h, --host <string>', 'Specify the host', 'localhost')
-  .option('-p, --port <port>', 'Specify the port', '8080')
+  .option('-h, --host <string>', 'Specify the host', DEFAULT_HOST)
+  .option('-p, --port <port>', 'Specify the port', DEFAULT_PORT)
   .action((async (dbname: string, options: { host: string, port: string }) => {
     await getUserDb(options.host, options.port, dbname)
   })) 
@@ -109,8 +102,8 @@
 userdb
   .command('delete')
   .argument('<string>', 'database name')
-  .option('-h, --host <string>', 'Specify the host', 'localhost')
-  .option('-p, --port <port>', 'Specify the port', '8080')
+  .option('-h, --host <string>', 'Specify the host', DEFAULT_HOST)
+  .option('-p, --port <port>', 'Specify the port', DEFAULT_PORT)
   .option('-s, --sync', 'make synchronous call', false)
   .action((async (dbname: string, options: { host: string, port: string, sync:boolean }) => {
     await deleteUserDb(options.host, options.port, dbname, options.sync)
