--- conflicted
+++ resolved
@@ -121,7 +121,7 @@
     process.exit(exitCode)
   });
 
-<<<<<<< HEAD
+
 applicationCommands
   .command('configure')
   .description('Configure an application to be deployed')
@@ -131,13 +131,10 @@
     await configureApp(host, port, options.dbname);
   });
 
-/*** USER DATABASE MANAGEMENT ***/
-=======
 //////////////////////////////
 /* USER DATABASE MANAGEMENT */
 //////////////////////////////
 
->>>>>>> 982926b6
 const userdb = program
   .command('userdb')
   .description('Manage your databases')
