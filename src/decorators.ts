/* eslint-disable @typescript-eslint/no-non-null-assertion */
/* May make sense: eslint-disable @typescript-eslint/ban-types */

// TODO List
// General
//   Class level decorators - defaults
//   Field / property decorators - persistent data
//   Integrate with API registration
//   Integrate with Operon workflows
//   Integrate parameter validation
//   Integrate with Authentication
//   Integrate with error handling
//   Find a way to unit test - perhaps a mock log collector?
//     Or is it easier once there is a real log collector?
//
// Logging
//   Integrate with Logger setup
//   Integrate with Logger buffer

import "reflect-metadata";
<<<<<<< HEAD
import { TransactionContext } from "./transaction";
import { WorkflowContext } from "./workflow";
import * as crypto from 'crypto';
=======
import { TransactionConfig, TransactionContext } from "./transaction";
import { WorkflowConfig, WorkflowContext } from "./workflow";
>>>>>>> a2ea81da

/**
 * Any column type column can be.
 */
export type OperonFieldType =
    | 'integer'
    | 'double'
    | 'decimal'
    | 'timestamp'
    | 'text'
    | 'varchar'
    | 'boolean'
    | 'uuid'
    | 'json'
;

export class OperonDataType {
  dataType : OperonFieldType = 'text';
  length : number = -1;
  precision : number = -1;
  scale : number = -1;

  /** Varchar has length */
  static varchar(length: number) {
    const dt = new OperonDataType();
    dt.dataType = 'varchar';
    dt.length = length;
    return dt;
  }

  /** Some decimal has precision / scale (as opposed to floating point decimal) */
  static decimal(precision: number, scale: number) {
    const dt = new OperonDataType();
    dt.dataType = 'decimal';
    dt.precision = precision;
    dt.scale = scale;

    return dt;
  }

  /** Take type from reflect metadata */
  // eslint-disable-next-line @typescript-eslint/ban-types
  static fromArg(arg: Function) {
    const dt = new OperonDataType();

    if (arg === String) {
      dt.dataType = 'text';
    }
    else if (arg === Date) {
      dt.dataType = 'timestamp';
    }
    else if (arg === Number) {
      dt.dataType = 'double';
    }
    else if (arg === Boolean) {
      dt.dataType = 'boolean';
    }
    else {
      dt.dataType = 'json';
    }

    return dt;
  }

  formatAsString(): string {
    let rv: string = this.dataType;
    if (this.dataType === 'varchar' && this.length > 0) {
      rv += `(${this.length})`;
    }
    if (this.dataType === 'decimal' && this.precision > 0) {
      if (this.scale > 0) {
        rv += `(${this.precision},${this.scale})`;
      }
      else {
        rv += `(${this.precision})`;
      }
    }
    return rv;
  }
}

const operonParamMetadataKey = Symbol("operon:parameter");
const operonMethodMetadataKey = Symbol("operon:method");

/* Arguments parsing heuristic:
 * - Convert the function to a string
 * - Minify the function
 * - Remove everything before the first open parenthesis and after the first closed parenthesis
 * This will obviously not work on code that has been obfuscated or optimized as the names get
 *   changed to be really small and useless.
 **/
// eslint-disable-next-line @typescript-eslint/ban-types
function getArgNames(func: Function): string[] {
  let fn = func.toString();
  fn = fn.replace(/\s/g, "");
  fn = fn.substring(fn.indexOf("(") + 1, fn.indexOf(")"));
  return fn.split(",");
}

export enum LogLevel {
    DEBUG = "DEBUG",
    INFO = "INFO",
    WARN = "WARN",
    ERROR = "ERROR",
    CRITICAL = "CRITICAL"
}

export enum LogMask {
    NONE = "NONE",
    HASH = "HASH",
}

export enum LogEventType {
    METHOD_ENTER = 'METHOD_ENTER',
    METHOD_EXIT = 'METHOD_EXIT',
    METHOD_ERROR = 'METHOD_ERROR',
}

export enum APIType {
    GET = 'GET',
    POST = 'POST',
}

export enum ArgType {
  DEFAULT = 'DEFAULT',
  BODY = 'BODY',
  QUERY = 'QUERY',
  URL = 'URL',
}

class BaseLogEvent {
  eventType: LogEventType = LogEventType.METHOD_ENTER;
  eventComponent: string = '';
  eventLevel: LogLevel = LogLevel.DEBUG;
  eventTime: Date = new Date();
  authorizedUser: string = '';
  authorizedRole: string = '';
  positionalArgs: unknown[] = [];
  namedArgs: {[x: string]: unknown} = {};

  toString(): string {
    return `
    eventType: ${this.eventType}
    eventComponent: ${this.eventComponent}
    eventLevel: ${this.eventLevel}
    eventTime: ${this.eventTime.toString()}
    authorizedUser: ${this.authorizedUser}
    authorizedRole: ${this.authorizedRole}
    positionalArgs: ${JSON.stringify(this.positionalArgs)}
    namedArgs: ${JSON.stringify(this.namedArgs)}
    `;
  }
}

class OperonParameter {
  name: string = "";
  required: boolean = false;
  validate: boolean = true;
  skipLogging: boolean = false;
  logMask: LogMask = LogMask.NONE;
  // eslint-disable-next-line @typescript-eslint/ban-types
  argType: Function = String;
  dataType: OperonDataType;
  // TODO: If we override the logging behavior (say to mask/hash it), where do we record that?
  index:number = -1;

  // eslint-disable-next-line @typescript-eslint/ban-types
  constructor(idx: number, at: Function) {
    this.index = idx;
    this.argType = at;
    this.dataType = OperonDataType.fromArg(at);
  }
}

export class OperonMethodRegistrationBase {
  name: string = "";
  logLevel : LogLevel = LogLevel.INFO;
  args : OperonParameter[] = [];

  apiType : APIType = APIType.GET;
  apiURL : string = '';
}

export class OperonMethodRegistration <This, Args extends unknown[], Return>
  extends OperonMethodRegistrationBase
{
  constructor(origFunc: (this: This, ...args: Args) => Promise<Return>)
  {
    super();
    this.origFunction = origFunc;
  }
  needInitialized: boolean = true;
  origFunction : ((this: This, ...args: Args) => Promise<Return>);
<<<<<<< HEAD
  replacementFunction : ((this: This, ...args: Args) => Promise<Return>) | undefined;
=======
  workflowConfig?: WorkflowConfig;
  txnConfig?: TransactionConfig;
>>>>>>> a2ea81da

  // TODO: Permissions, attachment point, error handling, etc.
}

// Quick and dirty method registration list...
const methodRegistry: OperonMethodRegistrationBase[] = [];
export function forEachMethod(f: (m: OperonMethodRegistrationBase) => void) {
  methodRegistry.forEach(f);
}

function getOrCreateOperonMethodArgsRegistration(target: object, propertyKey: string | symbol) : OperonParameter[]
{
  let mParameters: OperonParameter[]
        = Reflect.getOwnMetadata(operonParamMetadataKey, target, propertyKey) as OperonParameter[]
        || [];

  if (!mParameters.length) {
    // eslint-disable-next-line @typescript-eslint/ban-types
    const designParamTypes = Reflect.getMetadata('design:paramtypes', target, propertyKey) as Function [];
    mParameters = designParamTypes.map((value, index) => new OperonParameter(index, value));

    Reflect.defineMetadata(operonParamMetadataKey, mParameters, target, propertyKey);
  }

  return mParameters;
}

function generateSaltedHash(data: string, salt: string): string {
  const hash = crypto.createHash('sha256'); // You can use other algorithms like 'md5', 'sha512', etc.
  hash.update(data + salt);
  return hash.digest('hex');
}

function getOrCreateOperonMethodRegistration<This, Args extends unknown[], Return>(target: object, propertyKey: string | symbol, descriptor: TypedPropertyDescriptor<(this: This, ...args: Args) => Promise<Return>>)
{
  const methReg : OperonMethodRegistration<This, Args, Return> = 
       Reflect.getOwnMetadata(operonMethodMetadataKey, target, propertyKey) as OperonMethodRegistration<This, Args, Return>
       || new OperonMethodRegistration<This, Args, Return>(descriptor.value!);

  if (methReg.needInitialized) {
    methReg.name = propertyKey.toString();

    methReg.args = getOrCreateOperonMethodArgsRegistration(target, propertyKey);

    const argNames = getArgNames(descriptor.value!);
    methReg.args.forEach( (e) => {
      if (!e.name) {
        if (e.index < argNames.length) {
          e.name = argNames[e.index];
        }
        if (e.argType === TransactionContext || e.argType == WorkflowContext) {
          e.skipLogging = true;
        }
        // TODO else warn/log something
      }
    });

    Reflect.defineMetadata(operonMethodMetadataKey, methReg, target, propertyKey);

    // This is the replacement method
    const nmethod = async function(this: This, ...args: Args) {
      const mn = methReg.name;
        
      // TODO: Validate the user authentication

      // TODO: Here let's validate the arguments, being careful to log any validation errors that occur
      //        And skip/mask arguments

      // Here let's log the structured record
      const sLogRec = new BaseLogEvent();
      sLogRec.authorizedUser = "Get user from middleware arg 0?";
      sLogRec.authorizedRole = "Get role from middleware arg 0?";
      sLogRec.eventType = LogEventType.METHOD_ENTER;
      sLogRec.eventComponent = mn;
      sLogRec.eventLevel = methReg.logLevel;

      args.forEach((v, idx) => {
        let lv = v;
        if (methReg.args[idx].skipLogging) {
          return;
        }
        else {
          if (methReg.args[idx].logMask !== LogMask.NONE) {
            // For now this means hash
            if (methReg.args[idx].dataType.dataType === 'json') {
              lv = generateSaltedHash(JSON.stringify(v), 'JSONSALT');
            }
            else {
              // Yes, we are doing the same as above for now.
              //  It can be better if we have verified the type of the data
              lv = generateSaltedHash(JSON.stringify(v), 'OPERONSALT');
            }
          }
          sLogRec.positionalArgs.push(lv);
          sLogRec.namedArgs[methReg.args[idx].name] = lv;
        }
      });

      console.log(`${methReg.logLevel}: ${mn}: Invoked - `+ sLogRec.toString());
      try {
        // It is unclear if this is the right thing to do about async... in some contexts await may not be desired
        const result = await methReg.origFunction.call(this, ...args);
        console.log(`${methReg.logLevel}: ${mn}: Returned`);
        return result;
      }
      catch (e) {
        console.log(`${methReg.logLevel}: ${mn}: Threw`, e);
        throw e;
      }
    };
    Object.defineProperty(nmethod, 'name', {
      value: methReg.name,
    })

    descriptor.value = nmethod;
    methReg.replacementFunction = nmethod;

    methReg.needInitialized = false;
    methodRegistry.push(methReg);
  }

  return methReg;
}

function registerAndWrapFunction<This, Args extends unknown[], Return>(
  target: object,
  propertyKey: string,
  descriptor: TypedPropertyDescriptor<(this: This, ...args: Args) => Promise<Return>>)
{
  if (!descriptor.value) {
    throw Error("Use of operon decorator when original method is undefined");
  }

  const registration = getOrCreateOperonMethodRegistration(target, propertyKey, descriptor);
    
  return {descriptor, registration};
}

export function required(target: object, propertyKey: string | symbol, parameterIndex: number) {
  const existingParameters = getOrCreateOperonMethodArgsRegistration(target, propertyKey);

  const curParam = existingParameters[parameterIndex];
  curParam.required = true;
}

export function skipLogging(target: object, propertyKey: string | symbol, parameterIndex: number) {
  const existingParameters = getOrCreateOperonMethodArgsRegistration(target, propertyKey);

  const curParam = existingParameters[parameterIndex];
  curParam.skipLogging = true;
}

export function argName(name: string) {
  return function(target: object, propertyKey: string | symbol, parameterIndex: number) {
    const existingParameters = getOrCreateOperonMethodArgsRegistration(target, propertyKey);

    const curParam = existingParameters[parameterIndex];
    curParam.name = name;
  };
}

export function logMask(mask: LogMask) {
  return function(target: object, propertyKey: string | symbol, parameterIndex: number) {
    const existingParameters = getOrCreateOperonMethodArgsRegistration(target, propertyKey);

    const curParam = existingParameters[parameterIndex];
    curParam.logMask = mask;
  };
}

/*
type MethodDecorator = <T>(
  target: Object,
  propertyKey: string | symbol,
  descriptor: TypedPropertyDescriptor<T>
) => TypedPropertyDescriptor<T> | void;
*/

// Outer shell is the factory that produces decorator - which gets parameters for building the decorator code
export function logLevel(level: LogLevel) {
  // This is the decorator that will get applied to the decorator item
  function logdec<This, Args extends unknown[], Return>(
    target: object,
    propertyKey: string,
    inDescriptor: TypedPropertyDescriptor<(this: This, ...args: Args) => Promise<Return>>)
  {
    const {descriptor, registration} = registerAndWrapFunction(target, propertyKey, inDescriptor);
    registration.logLevel = level;    
    return descriptor;
  }
  return logdec;
}

export function logged<This, Args extends unknown[], Return>(
  target: object,
  propertyKey: string,
  descriptor: TypedPropertyDescriptor<(this: This, ...args: Args) => Promise<Return>>)
{
<<<<<<< HEAD
  return logLevel(LogLevel.INFO)(target, propertyKey, descriptor);
}

export function getApi(url: string) {
  function apidec<This, Args extends unknown[], Return>(
=======
  return loglevel(LogLevel.INFO)(target, propertyKey, descriptor);
}

export function operonWorkflow(config: WorkflowConfig={}) {
  function decorator<This, Args extends unknown[], Return>(
>>>>>>> a2ea81da
    target: object,
    propertyKey: string,
    inDescriptor: TypedPropertyDescriptor<(this: This, ...args: Args) => Promise<Return>>)
  {
    const {descriptor, registration} = registerAndWrapFunction(target, propertyKey, inDescriptor);
<<<<<<< HEAD
    registration.apiURL = url;
    registration.apiType = APIType.GET;
    return descriptor;
  }
  return apidec;
}

export function postApi(url: string) {
  function apidec<This, Args extends unknown[], Return>(
=======
    registration.workflowConfig = config;
    return descriptor;
  }
  return decorator;
}

export function operonTransaction(config: TransactionConfig={}) {
  function decorator<This, Args extends unknown[], Return>(
>>>>>>> a2ea81da
    target: object,
    propertyKey: string,
    inDescriptor: TypedPropertyDescriptor<(this: This, ...args: Args) => Promise<Return>>)
  {
    const {descriptor, registration} = registerAndWrapFunction(target, propertyKey, inDescriptor);
<<<<<<< HEAD
    registration.apiURL = url;
    registration.apiType = APIType.POST;
    return descriptor;
  }
  return apidec;
=======
    registration.txnConfig = config;
    return descriptor;
  }
  return decorator;
>>>>>>> a2ea81da
}
<|MERGE_RESOLUTION|>--- conflicted
+++ resolved
@@ -18,14 +18,10 @@
 //   Integrate with Logger buffer
 
 import "reflect-metadata";
-<<<<<<< HEAD
-import { TransactionContext } from "./transaction";
-import { WorkflowContext } from "./workflow";
+
 import * as crypto from 'crypto';
-=======
 import { TransactionConfig, TransactionContext } from "./transaction";
 import { WorkflowConfig, WorkflowContext } from "./workflow";
->>>>>>> a2ea81da
 
 /**
  * Any column type column can be.
@@ -219,12 +215,9 @@
   }
   needInitialized: boolean = true;
   origFunction : ((this: This, ...args: Args) => Promise<Return>);
-<<<<<<< HEAD
   replacementFunction : ((this: This, ...args: Args) => Promise<Return>) | undefined;
-=======
   workflowConfig?: WorkflowConfig;
   txnConfig?: TransactionConfig;
->>>>>>> a2ea81da
 
   // TODO: Permissions, attachment point, error handling, etc.
 }
@@ -423,25 +416,16 @@
   propertyKey: string,
   descriptor: TypedPropertyDescriptor<(this: This, ...args: Args) => Promise<Return>>)
 {
-<<<<<<< HEAD
   return logLevel(LogLevel.INFO)(target, propertyKey, descriptor);
 }
 
 export function getApi(url: string) {
   function apidec<This, Args extends unknown[], Return>(
-=======
-  return loglevel(LogLevel.INFO)(target, propertyKey, descriptor);
-}
-
-export function operonWorkflow(config: WorkflowConfig={}) {
-  function decorator<This, Args extends unknown[], Return>(
->>>>>>> a2ea81da
     target: object,
     propertyKey: string,
     inDescriptor: TypedPropertyDescriptor<(this: This, ...args: Args) => Promise<Return>>)
   {
     const {descriptor, registration} = registerAndWrapFunction(target, propertyKey, inDescriptor);
-<<<<<<< HEAD
     registration.apiURL = url;
     registration.apiType = APIType.GET;
     return descriptor;
@@ -451,31 +435,40 @@
 
 export function postApi(url: string) {
   function apidec<This, Args extends unknown[], Return>(
-=======
-    registration.workflowConfig = config;
-    return descriptor;
-  }
-  return decorator;
-}
-
-export function operonTransaction(config: TransactionConfig={}) {
-  function decorator<This, Args extends unknown[], Return>(
->>>>>>> a2ea81da
     target: object,
     propertyKey: string,
     inDescriptor: TypedPropertyDescriptor<(this: This, ...args: Args) => Promise<Return>>)
   {
     const {descriptor, registration} = registerAndWrapFunction(target, propertyKey, inDescriptor);
-<<<<<<< HEAD
     registration.apiURL = url;
     registration.apiType = APIType.POST;
     return descriptor;
   }
   return apidec;
-=======
+}
+
+export function operonWorkflow(config: WorkflowConfig={}) {
+  function decorator<This, Args extends unknown[], Return>(
+    target: object,
+    propertyKey: string,
+    inDescriptor: TypedPropertyDescriptor<(this: This, ...args: Args) => Promise<Return>>)
+  {
+    const {descriptor, registration} = registerAndWrapFunction(target, propertyKey, inDescriptor);
+    registration.workflowConfig = config;
+    return descriptor;
+  }
+  return decorator;
+}
+
+export function operonTransaction(config: TransactionConfig={}) {
+  function decorator<This, Args extends unknown[], Return>(
+    target: object,
+    propertyKey: string,
+    inDescriptor: TypedPropertyDescriptor<(this: This, ...args: Args) => Promise<Return>>)
+  {
+    const {descriptor, registration} = registerAndWrapFunction(target, propertyKey, inDescriptor);
     registration.txnConfig = config;
     return descriptor;
   }
   return decorator;
->>>>>>> a2ea81da
-}
+}