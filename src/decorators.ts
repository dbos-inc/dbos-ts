/* eslint-disable @typescript-eslint/no-non-null-assertion */
/* May make sense: eslint-disable @typescript-eslint/ban-types */

// TODO List
// General
//   Class level decorators - defaults
//   Field / property decorators - persistent data
//   Integrate with API registration
//   Integrate with Operon workflows
//   Integrate parameter validation
//   Integrate with Authentication
//   Integrate with error handling
//   Find a way to unit test - perhaps a mock log collector?
//     Or is it easier once there is a real log collector?
//
// Logging
//   Integrate with Logger setup
//   Integrate with Logger buffer

import "reflect-metadata";

import * as crypto from "crypto";
import { TransactionConfig, TransactionContext } from "./transaction";
import { WorkflowConfig, WorkflowContext } from "./workflow";
import { CommunicatorContext } from "./communicator";
import { OperonContext } from "./context";

/**
 * Any column type column can be.
 */
export type OperonFieldType = "integer" | "double" | "decimal" | "timestamp" | "text" | "varchar" | "boolean" | "uuid" | "json";

export class OperonDataType {
  dataType: OperonFieldType = "text";
  length: number = -1;
  precision: number = -1;
  scale: number = -1;

  /** Varchar has length */
  static varchar(length: number) {
    const dt = new OperonDataType();
    dt.dataType = "varchar";
    dt.length = length;
    return dt;
  }

  /** Some decimal has precision / scale (as opposed to floating point decimal) */
  static decimal(precision: number, scale: number) {
    const dt = new OperonDataType();
    dt.dataType = "decimal";
    dt.precision = precision;
    dt.scale = scale;

    return dt;
  }

  /** Take type from reflect metadata */
  // eslint-disable-next-line @typescript-eslint/ban-types
  static fromArg(arg: Function) {
    const dt = new OperonDataType();

    if (arg === String) {
      dt.dataType = "text";
    } else if (arg === Date) {
      dt.dataType = "timestamp";
    } else if (arg === Number) {
      dt.dataType = "double";
    } else if (arg === Boolean) {
      dt.dataType = "boolean";
    } else {
      dt.dataType = "json";
    }

    return dt;
  }

  formatAsString(): string {
    let rv: string = this.dataType;
    if (this.dataType === "varchar" && this.length > 0) {
      rv += `(${this.length})`;
    }
    if (this.dataType === "decimal" && this.precision > 0) {
      if (this.scale > 0) {
        rv += `(${this.precision},${this.scale})`;
      } else {
        rv += `(${this.precision})`;
      }
    }
    return rv;
  }
}

const operonParamMetadataKey = Symbol("operon:parameter");
const operonMethodMetadataKey = Symbol("operon:method");

/* Arguments parsing heuristic:
 * - Convert the function to a string
 * - Minify the function
 * - Remove everything before the first open parenthesis and after the first closed parenthesis
 * This will obviously not work on code that has been obfuscated or optimized as the names get
 *   changed to be really small and useless.
 **/
// eslint-disable-next-line @typescript-eslint/ban-types
function getArgNames(func: Function): string[] {
  let fn = func.toString();
  fn = fn.replace(/\s/g, "");
  fn = fn.substring(fn.indexOf("(") + 1, fn.indexOf(")"));
  return fn.split(",");
}

export enum TraceLevels {
  DEBUG = "DEBUG",
  INFO = "INFO",
  WARN = "WARN",
  ERROR = "ERROR",
  CRITICAL = "CRITICAL",
}

export enum LogMasks {
  NONE = "NONE",
  HASH = "HASH",
  SKIP = "SKIP",
}

export enum APITypes {
  GET = 'GET',
  POST = 'POST',
}

export enum ArgSources {
  DEFAULT = 'DEFAULT',
  BODY = 'BODY',
  QUERY = 'QUERY',
  URL = 'URL',
}

export enum TraceEventTypes {
  METHOD_ENTER = "METHOD_ENTER",
  METHOD_EXIT = "METHOD_EXIT",
  METHOD_ERROR = "METHOD_ERROR",
}

class BaseTraceEvent {
  eventType: TraceEventTypes = TraceEventTypes.METHOD_ENTER;
  eventComponent: string = "";
  eventLevel: TraceLevels = TraceLevels.DEBUG;
  eventTime: Date = new Date();
  authorizedUser: string = "";
  authorizedRole: string = "";
  positionalArgs: unknown[] = [];
  namedArgs: { [x: string]: unknown } = {};

  toString(): string {
    return `
    eventType: ${this.eventType}
    eventComponent: ${this.eventComponent}
    eventLevel: ${this.eventLevel}
    eventTime: ${this.eventTime.toString()}
    authorizedUser: ${this.authorizedUser}
    authorizedRole: ${this.authorizedRole}
    positionalArgs: ${JSON.stringify(this.positionalArgs)}
    namedArgs: ${JSON.stringify(this.namedArgs)}
    `;
  }
}

class OperonParameter {
  name: string = "";
  required: boolean = false;
  validate: boolean = true;
  logMask: LogMasks = LogMasks.NONE;
  argSource: ArgSources = ArgSources.DEFAULT;

  // eslint-disable-next-line @typescript-eslint/ban-types
  argType: Function = String;
  dataType: OperonDataType;
<<<<<<< HEAD
  index:number = -1;
=======
  // TODO: If we override the logging behavior (say to mask/hash it), where do we record that?
  index: number = -1;
>>>>>>> 4f3f7f8f

  // eslint-disable-next-line @typescript-eslint/ban-types
  constructor(idx: number, at: Function) {
    this.index = idx;
    this.argType = at;
    this.dataType = OperonDataType.fromArg(at);
  }
}

export interface OperonMethodRegistrationBase {
  name: string;
  traceLevel : TraceLevels;

  apiType : APITypes;
  apiURL : string;

  args : OperonParameter[];

  workflowConfig?: WorkflowConfig;
  txnConfig?: TransactionConfig;

  // eslint-disable-next-line @typescript-eslint/ban-types
  origFunction : Function;
  // eslint-disable-next-line @typescript-eslint/ban-types
  replacementFunction : Function | undefined;

  invoke(pthis: unknown, args: unknown[]) : unknown;
}

class OperonMethodRegistration <This, Args extends unknown[], Return>
implements OperonMethodRegistrationBase
{
  name: string = "";
<<<<<<< HEAD
  traceLevel : TraceLevels = TraceLevels.INFO;

  apiType : APITypes = APITypes.GET;
  apiURL : string = '';

  args : OperonParameter[] = [];

  constructor(origFunc: (this: This, ...args: Args) => Promise<Return>)
  {
=======
  traceLevel: TraceLevels = TraceLevels.INFO;
  args: OperonParameter[] = [];
}

export class OperonMethodRegistration<This, Args extends unknown[], Return> extends OperonMethodRegistrationBase {
  constructor(origFunc: (this: This, ...args: Args) => Promise<Return>) {
    super();
>>>>>>> 4f3f7f8f
    this.origFunction = origFunc;
  }
  needInitialized: boolean = true;
  origFunction: (this: This, ...args: Args) => Promise<Return>;
  replacementFunction: ((this: This, ...args: Args) => Promise<Return>) | undefined;
  workflowConfig?: WorkflowConfig;
  txnConfig?: TransactionConfig;

  invoke(pthis:This, args: Args) : Promise<Return> {
    return this.replacementFunction!.call(pthis, ...args);
  }

  // CB - Why would you do this?
  invokeReplacement(pthis:This, args: Args) : Promise<Return> {
    return this.origFunction.call(pthis, ...args);
  }

  // TODO: Permissions, attachment point, error handling, etc.
}

// Quick and dirty method registration list...
const methodRegistry: OperonMethodRegistrationBase[] = [];
export function forEachMethod(f: (m: OperonMethodRegistrationBase) => void) {
  methodRegistry.forEach(f);
}

function getOrCreateOperonMethodArgsRegistration(target: object, propertyKey: string | symbol): OperonParameter[] {
  let mParameters: OperonParameter[] = (Reflect.getOwnMetadata(operonParamMetadataKey, target, propertyKey) as OperonParameter[]) || [];

  if (!mParameters.length) {
    // eslint-disable-next-line @typescript-eslint/ban-types
    const designParamTypes = Reflect.getMetadata("design:paramtypes", target, propertyKey) as Function[];
    mParameters = designParamTypes.map((value, index) => new OperonParameter(index, value));

    Reflect.defineMetadata(operonParamMetadataKey, mParameters, target, propertyKey);
  }

  return mParameters;
}

function generateSaltedHash(data: string, salt: string): string {
  const hash = crypto.createHash("sha256"); // You can use other algorithms like 'md5', 'sha512', etc.
  hash.update(data + salt);
  return hash.digest("hex");
}

function getOrCreateOperonMethodRegistration<This, Args extends unknown[], Return>(
  target: object,
  propertyKey: string | symbol,
  descriptor: TypedPropertyDescriptor<(this: This, ...args: Args) => Promise<Return>>
) {
  const methReg: OperonMethodRegistration<This, Args, Return> =
    (Reflect.getOwnMetadata(operonMethodMetadataKey, target, propertyKey) as OperonMethodRegistration<This, Args, Return>) || new OperonMethodRegistration<This, Args, Return>(descriptor.value!);

  if (methReg.needInitialized) {
    methReg.name = propertyKey.toString();

    methReg.args = getOrCreateOperonMethodArgsRegistration(target, propertyKey);

    const argNames = getArgNames(descriptor.value!);
    methReg.args.forEach((e) => {
      if (!e.name) {
        if (e.index < argNames.length) {
          e.name = argNames[e.index];
        }
        if (e.argType === TransactionContext || e.argType == WorkflowContext || e.argType == CommunicatorContext) {
          e.logMask = LogMasks.SKIP;
        }
        // TODO else warn/log something
      }
    });

    Reflect.defineMetadata(operonMethodMetadataKey, methReg, target, propertyKey);

    // This is the replacement method
    const nmethod = async function (this: This, ...args: Args) {
      const mn = methReg.name;

      // TODO: Validate the user authentication

      // TODO: Here let's validate the arguments, being careful to log any validation errors that occur
      //        And skip/mask arguments

      // Here let's log the structured record
      const sLogRec = new BaseTraceEvent();
      sLogRec.authorizedUser = "Get user from middleware arg 0?";
      sLogRec.authorizedRole = "Get role from middleware arg 0?";
      sLogRec.eventType = TraceEventTypes.METHOD_ENTER;
      sLogRec.eventComponent = mn;
      sLogRec.eventLevel = methReg.traceLevel;

      args.forEach((v, idx) => {
        let lv = v;
        if (methReg.args[idx].logMask === LogMasks.SKIP) {
          return;
        } else {
          if (methReg.args[idx].logMask !== LogMasks.NONE) {
            // For now this means hash
            if (methReg.args[idx].dataType.dataType === "json") {
              lv = generateSaltedHash(JSON.stringify(v), "JSONSALT");
            } else {
              // Yes, we are doing the same as above for now.
              //  It can be better if we have verified the type of the data
              lv = generateSaltedHash(JSON.stringify(v), "OPERONSALT");
            }
          }
          sLogRec.positionalArgs.push(lv);
          sLogRec.namedArgs[methReg.args[idx].name] = lv;
        }
      });

      console.log(`${methReg.traceLevel}: ${mn}: Invoked - ` + sLogRec.toString());
      try {
        // It is unclear if this is the right thing to do about async... in some contexts await may not be desired
        const result = await methReg.origFunction.call(this, ...args);
        console.log(`${methReg.traceLevel}: ${mn}: Returned`);
        return result;
      } catch (e) {
        console.log(`${methReg.traceLevel}: ${mn}: Threw`, e);
        throw e;
      }
    };
    Object.defineProperty(nmethod, "name", {
      value: methReg.name,
    });

    descriptor.value = nmethod;
    methReg.replacementFunction = nmethod;

    methReg.needInitialized = false;
    methodRegistry.push(methReg);
  }

  return methReg;
}

function registerAndWrapFunction<This, Args extends unknown[], Return>(target: object, propertyKey: string, descriptor: TypedPropertyDescriptor<(this: This, ...args: Args) => Promise<Return>>) {
  if (!descriptor.value) {
    throw Error("Use of operon decorator when original method is undefined");
  }

  const registration = getOrCreateOperonMethodRegistration(target, propertyKey, descriptor);

  return { descriptor, registration };
}

export function Required(target: object, propertyKey: string | symbol, parameterIndex: number) {
  const existingParameters = getOrCreateOperonMethodArgsRegistration(target, propertyKey);

  const curParam = existingParameters[parameterIndex];
  curParam.required = true;
}

export function SkipLogging(target: object, propertyKey: string | symbol, parameterIndex: number) {
  const existingParameters = getOrCreateOperonMethodArgsRegistration(target, propertyKey);

  const curParam = existingParameters[parameterIndex];
  curParam.logMask = LogMasks.SKIP;
}

export function LogMask(mask: LogMasks) {
  return function(target: object, propertyKey: string | symbol, parameterIndex: number) {
    const existingParameters = getOrCreateOperonMethodArgsRegistration(target, propertyKey);

    const curParam = existingParameters[parameterIndex];
    curParam.logMask = mask;
  };
}

export function ArgName(name: string) {
  return function (target: object, propertyKey: string | symbol, parameterIndex: number) {
    const existingParameters = getOrCreateOperonMethodArgsRegistration(target, propertyKey);

    const curParam = existingParameters[parameterIndex];
    curParam.name = name;
  };
}

<<<<<<< HEAD
export function ArgSource(source: ArgSources) {
  return function(target: object, propertyKey: string | symbol, parameterIndex: number) {
=======
export function LogMask(mask: LogMasks) {
  return function (target: object, propertyKey: string | symbol, parameterIndex: number) {
>>>>>>> 4f3f7f8f
    const existingParameters = getOrCreateOperonMethodArgsRegistration(target, propertyKey);

    const curParam = existingParameters[parameterIndex];
    curParam.argSource = source;
  };
}

/*
type MethodDecorator = <T>(
  target: Object,
  propertyKey: string | symbol,
  descriptor: TypedPropertyDescriptor<T>
) => TypedPropertyDescriptor<T> | void;
*/

// Outer shell is the factory that produces decorator - which gets parameters for building the decorator code
export function TraceLevel(level: TraceLevels) {
  // This is the decorator that will get applied to the decorator item
<<<<<<< HEAD
  function logdec<This, Args extends unknown[], Return>(
    target: object,
    propertyKey: string,
    inDescriptor: TypedPropertyDescriptor<(this: This, ...args: Args) => Promise<Return>>)
  {
    const {descriptor, registration} = registerAndWrapFunction(target, propertyKey, inDescriptor);
=======
  function logdec<This, Args extends unknown[], Return>(target: object, propertyKey: string, inDescriptor: TypedPropertyDescriptor<(this: This, ...args: Args) => Promise<Return>>) {
    const { descriptor, registration } = registerAndWrapFunction(target, propertyKey, inDescriptor);
>>>>>>> 4f3f7f8f
    registration.traceLevel = level;
    return descriptor;
  }
  return logdec;
}

export function Traced<This, Args extends unknown[], Return>(target: object, propertyKey: string, descriptor: TypedPropertyDescriptor<(this: This, ...args: Args) => Promise<Return>>) {
  return TraceLevel(TraceLevels.INFO)(target, propertyKey, descriptor);
}

<<<<<<< HEAD
export function GetApi(url: string) {
  function apidec<This, Ctx extends OperonContext, Args extends unknown[], Return>(
    target: object,
    propertyKey: string,
    inDescriptor: TypedPropertyDescriptor<(this: This, ctx: Ctx, ...args: Args) => Promise<Return>>)
  {
    const {descriptor, registration} = registerAndWrapFunction(target, propertyKey, inDescriptor);
    registration.apiURL = url;
    registration.apiType = APITypes.GET;

    return descriptor;
  }
  return apidec;
}

export function PostApi(url: string) {
  function apidec<This, Ctx extends OperonContext, Args extends unknown[], Return>(
    target: object,
    propertyKey: string,
    inDescriptor: TypedPropertyDescriptor<(this: This, ctx: Ctx, ...args: Args) => Promise<Return>>)
  {
    const {descriptor, registration} = registerAndWrapFunction(target, propertyKey, inDescriptor);
    registration.apiURL = url;
    registration.apiType = APITypes.POST;
    return descriptor;
  }
  return apidec;
}

export function OperonWorkflow(config: WorkflowConfig={}) {
  function decorator<This, Args extends unknown[], Return>(
    target: object,
    propertyKey: string,
    inDescriptor: TypedPropertyDescriptor<(this: This, ctx: WorkflowContext, ...args: Args) => Promise<Return>>)
  {
    const {descriptor, registration} = registerAndWrapFunction(target, propertyKey, inDescriptor);
=======
export function OperonWorkflow(config: WorkflowConfig = {}) {
  function decorator<This, Args extends unknown[], Return>(target: object, propertyKey: string, inDescriptor: TypedPropertyDescriptor<(this: This, ...args: Args) => Promise<Return>>) {
    const { descriptor, registration } = registerAndWrapFunction(target, propertyKey, inDescriptor);
>>>>>>> 4f3f7f8f
    registration.workflowConfig = config;
    return descriptor;
  }
  return decorator;
}

<<<<<<< HEAD
export function OperonTransaction(config: TransactionConfig={}) {
  function decorator<This, Args extends unknown[], Return>(
    target: object,
    propertyKey: string,
    inDescriptor: TypedPropertyDescriptor<(this: This, ctx: TransactionContext, ...args: Args) => Promise<Return>>)
  {
    const {descriptor, registration} = registerAndWrapFunction(target, propertyKey, inDescriptor);
=======
export function OperonTransaction(config: TransactionConfig = {}) {
  function decorator<This, Args extends unknown[], Return>(target: object, propertyKey: string, inDescriptor: TypedPropertyDescriptor<(this: This, ...args: Args) => Promise<Return>>) {
    const { descriptor, registration } = registerAndWrapFunction(target, propertyKey, inDescriptor);
>>>>>>> 4f3f7f8f
    registration.txnConfig = config;
    return descriptor;
  }
  return decorator;
}<|MERGE_RESOLUTION|>--- conflicted
+++ resolved
@@ -174,12 +174,7 @@
   // eslint-disable-next-line @typescript-eslint/ban-types
   argType: Function = String;
   dataType: OperonDataType;
-<<<<<<< HEAD
-  index:number = -1;
-=======
-  // TODO: If we override the logging behavior (say to mask/hash it), where do we record that?
   index: number = -1;
->>>>>>> 4f3f7f8f
 
   // eslint-disable-next-line @typescript-eslint/ban-types
   constructor(idx: number, at: Function) {
@@ -191,47 +186,37 @@
 
 export interface OperonMethodRegistrationBase {
   name: string;
-  traceLevel : TraceLevels;
-
-  apiType : APITypes;
-  apiURL : string;
-
-  args : OperonParameter[];
+  traceLevel: TraceLevels;
+
+  apiType: APITypes;
+  apiURL: string;
+
+  args: OperonParameter[];
 
   workflowConfig?: WorkflowConfig;
   txnConfig?: TransactionConfig;
 
   // eslint-disable-next-line @typescript-eslint/ban-types
-  origFunction : Function;
+  origFunction: Function;
   // eslint-disable-next-line @typescript-eslint/ban-types
-  replacementFunction : Function | undefined;
-
-  invoke(pthis: unknown, args: unknown[]) : unknown;
+  replacementFunction: Function | undefined;
+
+  invoke(pthis: unknown, args: unknown[]): unknown;
 }
 
 class OperonMethodRegistration <This, Args extends unknown[], Return>
 implements OperonMethodRegistrationBase
 {
   name: string = "";
-<<<<<<< HEAD
-  traceLevel : TraceLevels = TraceLevels.INFO;
-
-  apiType : APITypes = APITypes.GET;
-  apiURL : string = '';
-
-  args : OperonParameter[] = [];
+  traceLevel: TraceLevels = TraceLevels.INFO;
+
+  apiType: APITypes = APITypes.GET;
+  apiURL: string = '';
+
+  args: OperonParameter[] = [];
 
   constructor(origFunc: (this: This, ...args: Args) => Promise<Return>)
   {
-=======
-  traceLevel: TraceLevels = TraceLevels.INFO;
-  args: OperonParameter[] = [];
-}
-
-export class OperonMethodRegistration<This, Args extends unknown[], Return> extends OperonMethodRegistrationBase {
-  constructor(origFunc: (this: This, ...args: Args) => Promise<Return>) {
-    super();
->>>>>>> 4f3f7f8f
     this.origFunction = origFunc;
   }
   needInitialized: boolean = true;
@@ -410,13 +395,8 @@
   };
 }
 
-<<<<<<< HEAD
 export function ArgSource(source: ArgSources) {
   return function(target: object, propertyKey: string | symbol, parameterIndex: number) {
-=======
-export function LogMask(mask: LogMasks) {
-  return function (target: object, propertyKey: string | symbol, parameterIndex: number) {
->>>>>>> 4f3f7f8f
     const existingParameters = getOrCreateOperonMethodArgsRegistration(target, propertyKey);
 
     const curParam = existingParameters[parameterIndex];
@@ -435,17 +415,12 @@
 // Outer shell is the factory that produces decorator - which gets parameters for building the decorator code
 export function TraceLevel(level: TraceLevels) {
   // This is the decorator that will get applied to the decorator item
-<<<<<<< HEAD
   function logdec<This, Args extends unknown[], Return>(
     target: object,
     propertyKey: string,
     inDescriptor: TypedPropertyDescriptor<(this: This, ...args: Args) => Promise<Return>>)
   {
-    const {descriptor, registration} = registerAndWrapFunction(target, propertyKey, inDescriptor);
-=======
-  function logdec<This, Args extends unknown[], Return>(target: object, propertyKey: string, inDescriptor: TypedPropertyDescriptor<(this: This, ...args: Args) => Promise<Return>>) {
     const { descriptor, registration } = registerAndWrapFunction(target, propertyKey, inDescriptor);
->>>>>>> 4f3f7f8f
     registration.traceLevel = level;
     return descriptor;
   }
@@ -456,7 +431,6 @@
   return TraceLevel(TraceLevels.INFO)(target, propertyKey, descriptor);
 }
 
-<<<<<<< HEAD
 export function GetApi(url: string) {
   function apidec<This, Ctx extends OperonContext, Args extends unknown[], Return>(
     target: object,
@@ -492,31 +466,20 @@
     propertyKey: string,
     inDescriptor: TypedPropertyDescriptor<(this: This, ctx: WorkflowContext, ...args: Args) => Promise<Return>>)
   {
-    const {descriptor, registration} = registerAndWrapFunction(target, propertyKey, inDescriptor);
-=======
-export function OperonWorkflow(config: WorkflowConfig = {}) {
-  function decorator<This, Args extends unknown[], Return>(target: object, propertyKey: string, inDescriptor: TypedPropertyDescriptor<(this: This, ...args: Args) => Promise<Return>>) {
     const { descriptor, registration } = registerAndWrapFunction(target, propertyKey, inDescriptor);
->>>>>>> 4f3f7f8f
     registration.workflowConfig = config;
     return descriptor;
   }
   return decorator;
 }
 
-<<<<<<< HEAD
 export function OperonTransaction(config: TransactionConfig={}) {
   function decorator<This, Args extends unknown[], Return>(
     target: object,
     propertyKey: string,
     inDescriptor: TypedPropertyDescriptor<(this: This, ctx: TransactionContext, ...args: Args) => Promise<Return>>)
   {
-    const {descriptor, registration} = registerAndWrapFunction(target, propertyKey, inDescriptor);
-=======
-export function OperonTransaction(config: TransactionConfig = {}) {
-  function decorator<This, Args extends unknown[], Return>(target: object, propertyKey: string, inDescriptor: TypedPropertyDescriptor<(this: This, ...args: Args) => Promise<Return>>) {
     const { descriptor, registration } = registerAndWrapFunction(target, propertyKey, inDescriptor);
->>>>>>> 4f3f7f8f
     registration.txnConfig = config;
     return descriptor;
   }
