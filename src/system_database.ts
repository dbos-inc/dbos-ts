--- conflicted
+++ resolved
@@ -21,13 +21,9 @@
   recordWorkflowError(workflowUUID: string, status: WorkflowStatusInternal): Promise<void>;
 
   getPendingWorkflows(executorID: string): Promise<Array<string>>;
-<<<<<<< HEAD
-  bufferWorkflowInputs<T extends any[]>(workflowUUID: string, args: T): void;
-  getWorkflowInputs<T extends any[]>(workflowUUID: string): Promise<T | null>;
-=======
+
   bufferWorkflowInputs<T extends unknown[]>(workflowUUID: string, args: T) : void;
   getWorkflowInputs<T extends unknown[]>(workflowUUID: string): Promise<T | null>;
->>>>>>> 8f1b5d4f
 
   checkOperationOutput<R>(workflowUUID: string, functionID: number): Promise<DBOSNull | R>;
   recordOperationOutput<R>(workflowUUID: string, functionID: number, output: R): Promise<void>;
