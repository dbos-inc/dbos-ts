export class OperonError extends Error {
  // TODO: define a better coding system.
  constructor(msg: string, readonly operonErrorCode: number = 1) {
    super(msg);
  }
}

const WorkflowPermissionDeniedError = 2;
export class OperonWorkflowPermissionDeniedError extends OperonError {
  constructor(runAs: string, workflowName: string) {
    const msg = `Subject ${runAs} does not have permission to run workflow ${workflowName}`;
    super(msg, WorkflowPermissionDeniedError);
  }
}

const InitializationError = 3;
export class OperonInitializationError extends OperonError {
  constructor(msg: string) {
    super(msg, InitializationError);
  }
}

<<<<<<< HEAD
const ConflictingUUIDError = 5;
export class OperonWorkflowConflictUUIDError extends OperonError {
  constructor() {
    super("Conflicting UUIDs", ConflictingUUIDError);
  }
}
=======
const TopicPermissionDeniedError = 4;
export class OperonTopicPermissionDeniedError extends OperonError {
  constructor(topic: string, workflowUUID: string, functionID: number, runAs: string) {
    const msg =
      `Subject ${runAs} does not have permission on topic ${topic}.`
      + `(workflow UUID: ${workflowUUID}, function ID: ${functionID})`;
    super(msg, TopicPermissionDeniedError);
  }
}
>>>>>>> 02519e45
<|MERGE_RESOLUTION|>--- conflicted
+++ resolved
@@ -20,14 +20,6 @@
   }
 }
 
-<<<<<<< HEAD
-const ConflictingUUIDError = 5;
-export class OperonWorkflowConflictUUIDError extends OperonError {
-  constructor() {
-    super("Conflicting UUIDs", ConflictingUUIDError);
-  }
-}
-=======
 const TopicPermissionDeniedError = 4;
 export class OperonTopicPermissionDeniedError extends OperonError {
   constructor(topic: string, workflowUUID: string, functionID: number, runAs: string) {
@@ -37,4 +29,10 @@
     super(msg, TopicPermissionDeniedError);
   }
 }
->>>>>>> 02519e45
+
+const ConflictingUUIDError = 5;
+export class OperonWorkflowConflictUUIDError extends OperonError {
+  constructor() {
+    super("Conflicting UUIDs", ConflictingUUIDError);
+  }
+}